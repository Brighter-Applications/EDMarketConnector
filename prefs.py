--- conflicted
+++ resolved
@@ -364,14 +364,9 @@
                    (self.out_log_file.get() and config.OUT_LOG_FILE) +
                    (self.out_ship_coriolis.get() and config.OUT_SHIP_CORIOLIS) +
                    (self.out_log_edsm.get() and config.OUT_LOG_EDSM) +
-<<<<<<< HEAD
                    (self.out_log_auto.get() and config.OUT_LOG_AUTO) +
                    (self.edsm_autoopen.get() and config.EDSM_AUTOOPEN))
-        config.set('outdir', self.outdir.get().startswith('~') and join(config.home, self.outdir.get()[1:]) or self.outdir.get())
-=======
-                   (self.out_log_auto.get() and config.OUT_LOG_AUTO))
         config.set('outdir', self.outdir.get().startswith('~') and join(config.home, self.outdir.get()[2:]) or self.outdir.get())
->>>>>>> 0b65beee
 
         config.set('edsm_cmdrname', self.edsm_cmdr.get().strip())
         config.set('edsm_apikey',   self.edsm_apikey.get().strip())
