--- conflicted
+++ resolved
@@ -1,12 +1,5 @@
 # -*- coding: utf-8 -*-
-<<<<<<< HEAD
 """EDMC preferences library."""
-=======
-import logging
-from os.path import dirname, expanduser, expandvars, exists, isdir, join, normpath
-from sys import platform
-import webbrowser
->>>>>>> 4cec46b0
 
 import contextlib
 import logging
@@ -19,14 +12,10 @@
 from types import TracebackType
 from typing import TYPE_CHECKING, Any, Callable, Optional, Type, Union
 
-<<<<<<< HEAD
 import myNotebook as nb  # noqa: N813
 import plug
 from config import applongname, appname, appversion, config
-from EDMCLogging import edmclogger
-=======
-from config import applongname, config, appversion
->>>>>>> 4cec46b0
+from EDMCLogging import edmclogger, get_main_logger
 from hotkey import hotkeymgr
 from l10n import Translations
 from monitor import monitor
@@ -34,19 +23,13 @@
 from theme import theme
 from ttkHyperlinkLabel import HyperlinkLabel
 
-<<<<<<< HEAD
-logger = logging.getLogger(appname)
+logger = get_main_logger()
 
 if TYPE_CHECKING:
     def _(x: str) -> str:
         return x
 
 # TODO: Decouple this from platform as far as possible
-=======
-import plug
-from EDMCLogging import edmclogger, get_main_logger
-logger = get_main_logger()
->>>>>>> 4cec46b0
 
 ###########################################################################
 # Versioned preferences, so we know whether to set an 'on' default on
