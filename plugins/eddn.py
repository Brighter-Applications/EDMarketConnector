"""Handle exporting data to EDDN."""

# ! $# ! $# ! $# ! $# ! $# ! $# ! $# ! $# ! $# ! $# ! $# ! $# ! $# ! $# ! $#
# ! $# ! $# ! $# ! $# ! $# ! $# ! $# ! $# ! $# ! $# ! $# ! $# ! $# ! $# ! $#
#
# This is an EDMC 'core' plugin.
#
# All EDMC plugins are *dynamically* loaded at run-time.
#
# We build for Windows using `py2exe`.
#
# `py2exe` can't possibly know about anything in the dynamically loaded
# core plugins.
#
# Thus you **MUST** check if any imports you add in this file are only
# referenced in this file (or only in any other core plugin), and if so...
#
#     YOU MUST ENSURE THAT PERTINENT ADJUSTMENTS ARE MADE IN
#     `Build-exe-and-msi.py` SO AS TO ENSURE THE FILES ARE ACTUALLY PRESENT
#     IN AN END-USER INSTALLATION ON WINDOWS.
#
# ! $# ! $# ! $# ! $# ! $# ! $# ! $# ! $# ! $# ! $# ! $# ! $# ! $# ! $# ! $#
# ! $# ! $# ! $# ! $# ! $# ! $# ! $# ! $# ! $# ! $# ! $# ! $# ! $# ! $# ! $#
import http
import itertools
import json
import os
import pathlib
import re
import sqlite3
import sys
import tkinter as tk
from collections import OrderedDict
from platform import system
from textwrap import dedent
from threading import Lock
from typing import TYPE_CHECKING, Any, Iterator, Mapping, MutableMapping, Optional
from typing import OrderedDict as OrderedDictT
from typing import Tuple, Union

import requests

import companion
import edmc_data
import killswitch
import myNotebook as nb  # noqa: N813
import plug
from companion import CAPIData, category_map
from config import applongname, appversion_nobuild, config, debug_senders, user_agent
from EDMCLogging import get_main_logger
from monitor import monitor
from myNotebook import Frame
from prefs import prefsVersion
from ttkHyperlinkLabel import HyperlinkLabel
from util import text

if TYPE_CHECKING:
    def _(x: str) -> str:
        return x

logger = get_main_logger()


class This:
    """Holds module globals."""

    def __init__(self):
        # Game version and build
        self.game_version = ""
        self.game_build = ""
        # Commander Name
        self.cmdr_name = ""

        # Track if we're on foot
        self.on_foot = False
        # Track if we're docked
        self.docked = False

        # Horizons ?
        self.horizons = False
        # Running under Odyssey?
        self.odyssey = False

        # Track location to add to Journal events
        self.systemaddress: Optional[str] = None
        self.coordinates: Optional[Tuple] = None
        self.body_name: Optional[str] = None
        self.body_id: Optional[int] = None
        # Track Status.json data
        self.status_body_name: Optional[str] = None

        # Avoid duplicates
        self.marketId: Optional[str] = None
        self.commodities: Optional[list[OrderedDictT[str, Any]]] = None
        self.outfitting: Optional[Tuple[bool, list[str]]] = None
        self.shipyard: Optional[Tuple[bool, list[Mapping[str, Any]]]] = None
        self.fcmaterials_marketid: int = 0
        self.fcmaterials: Optional[list[OrderedDictT[str, Any]]] = None
        self.fcmaterials_capi_marketid: int = 0
        self.fcmaterials_capi: Optional[list[OrderedDictT[str, Any]]] = None

        # For the tkinter parent window, so we can call update_idletasks()
        self.parent: tk.Tk

        # To hold EDDN class instance
        self.eddn: EDDN

        # tkinter UI bits.
        self.eddn_station: tk.IntVar
        self.eddn_station_button: nb.Checkbutton

        self.eddn_system: tk.IntVar
        self.eddn_system_button: nb.Checkbutton

        self.eddn_delay: tk.IntVar
        self.eddn_delay_button: nb.Checkbutton

        # Tracking UI
        self.ui: tk.Frame
        self.ui_j_body_name: tk.Label
        self.ui_j_body_id: tk.Label
        self.ui_s_body_name: tk.Label


this = This()

# This SKU is tagged on any module or ship that you must have Horizons for.
HORIZONS_SKU = 'ELITE_HORIZONS_V_PLANETARY_LANDINGS'
# ELITE_HORIZONS_V_COBRA_MK_IV_1000` is for the Cobra Mk IV, but
# is also available in the base game, if you have entitlement.
# `ELITE_HORIZONS_V_GUARDIAN_FSDBOOSTER` is for the Guardian FSD Boosters,
# which you need Horizons in order to unlock, but could be on sale even in the
# base game due to entitlement.
# Thus do **NOT** use either of these in addition to the PLANETARY_LANDINGS
# one.


class EDDNSender:
    """Handle sending of EDDN messages to the Gateway."""

    SQLITE_DB_FILENAME_V1 = 'eddn_queue-v1.db'
    # EDDN schema types that pertain to station data
    STATION_SCHEMAS = ('commodity', 'fcmaterials_capi', 'fcmaterials_journal', 'outfitting', 'shipyard')
    TIMEOUT = 10  # requests timeout
    UNKNOWN_SCHEMA_RE = re.compile(
        r"^FAIL: \[JsonValidationException\('Schema "
        r"https://eddn.edcd.io/schemas/(?P<schema_name>.+)/(?P<schema_version>[0-9]+) is unknown, "
        r"unable to validate.',\)\]$"
    )

    def __init__(self, eddn: 'EDDN', eddn_endpoint: str) -> None:
        """
        Prepare the system for processing messages.

        - Ensure the sqlite3 database for EDDN replays exists and has schema.
        - Convert any legacy file into the database.
        - (Future) Handle any database migrations.

        :param eddn: Reference to the `EDDN` instance this is for.
        :param eddn_endpoint: Where messages should be sent.
        """
        self.eddn = eddn
        self.eddn_endpoint = eddn_endpoint
        self.session = requests.Session()
        self.session.headers['User-Agent'] = user_agent

        self.db_conn = self.sqlite_queue_v1()
        self.db = self.db_conn.cursor()

        #######################################################################
        # Queue database migration
        #######################################################################
        self.convert_legacy_file()
        #######################################################################

        self.queue_processing = Lock()
        # Initiate retry/send-now timer
        logger.trace_if(
            "plugin.eddn.send",
            f"First queue run scheduled for {self.eddn.REPLAY_STARTUP_DELAY}ms from now"
        )
        if not os.getenv("EDMC_NO_UI"):
            self.eddn.parent.after(self.eddn.REPLAY_STARTUP_DELAY, self.queue_check_and_send, True)

    def sqlite_queue_v1(self) -> sqlite3.Connection:
        """
        Initialise a v1 EDDN queue database.

        :return: sqlite3 connection
        """
        db_conn = sqlite3.connect(config.app_dir_path / self.SQLITE_DB_FILENAME_V1)
        db = db_conn.cursor()

        try:
            db.execute(
                """
                CREATE TABLE messages
                (
                    id INTEGER PRIMARY KEY AUTOINCREMENT,
                    created TEXT NOT NULL,
                    cmdr TEXT NOT NULL,
                    edmc_version TEXT,
                    game_version TEXT,
                    game_build TEXT,
                    message TEXT NOT NULL
                )
                """
            )

            db.execute(
                """
                CREATE INDEX messages_created ON messages
                (
                    created
                )
                """
            )

            db.execute(
                """
                CREATE INDEX messages_cmdr ON messages
                (
                    cmdr
                )
                """
            )

        except sqlite3.OperationalError as e:
            if str(e) != "table messages already exists":
                # Cleanup, as schema creation failed
                db.close()
                db_conn.close()
                raise e

        else:
            logger.info("New `eddn_queue-v1.db` created")

        # We return only the connection, so tidy up
        db.close()

        return db_conn

    def convert_legacy_file(self):
        """Convert a legacy file's contents into the sqlite3 db."""
        filename = config.app_dir_path / 'replay.jsonl'
        try:
            with open(filename, 'r+', buffering=1) as replay_file:
                logger.info("Converting legacy `replay.jsonl` to `eddn_queue-v1.db`")
                for line in replay_file:
                    cmdr, msg = json.loads(line)
                    self.add_message(cmdr, msg)

        except FileNotFoundError:
            return

        # Best effort at removing the file/contents
        # NB: The legacy code assumed it could write to the file.
        logger.info("Conversion` to `eddn_queue-v1.db` complete, removing `replay.jsonl`")
        replay_file = open(filename, 'w')  # Will truncate
        replay_file.close()
        os.unlink(filename)

    def close(self) -> None:
        """Clean up any resources."""
        logger.debug('Closing db cursor.')
        if self.db:
            self.db.close()

        logger.debug('Closing db connection.')
        if self.db_conn:
            self.db_conn.close()

        logger.debug('Closing EDDN requests.Session.')
        self.session.close()

    def add_message(self, cmdr: str, msg: MutableMapping[str, Any]) -> int:
        """
        Add an EDDN message to the database.

        `msg` absolutely needs to be the **FULL** EDDN message, including all
        of `header`, `$schemaRef` and `message`.  Code handling this not being
        the case is only for loading the legacy `replay.json` file messages.

        NB: Although `cmdr` *should* be the same as `msg->header->uploaderID`
            we choose not to assume that.

        :param cmdr: Name of the Commander that created this message.
        :param msg: The full, transmission-ready, EDDN message.
        :return: ID of the successfully inserted row.
        """
        logger.trace_if("plugin.eddn.send", f"Message for {msg['$schemaRef']=}")
        # Cater for legacy replay.json messages
        if 'header' not in msg:
            msg['header'] = {
                # We have to lie and say it's *this* version, but denote that
                # it might not actually be this version.
                'softwareName': f'{applongname} [{system() if sys.platform != "darwin" else "Mac OS"}]'
                                ' (legacy replay)',
                'softwareVersion': str(appversion_nobuild()),
                'uploaderID': cmdr,
                'gameversion': '',  # Can't add what we don't know
                'gamebuild': '',  # Can't add what we don't know
            }

        created = msg['message']['timestamp']
        edmc_version = msg['header']['softwareVersion']
        game_version = msg['header'].get('gameversion', '')
        game_build = msg['header'].get('gamebuild', '')
        uploader = msg['header']['uploaderID']

        try:
            self.db.execute(
                """
                INSERT INTO messages (
                    created, cmdr, edmc_version, game_version, game_build, message
                )
                VALUES (
                    ?, ?, ?, ?, ?, ?
                )
                """,
                (created, uploader, edmc_version, game_version, game_build, json.dumps(msg))
            )
            self.db_conn.commit()

        except Exception:
            logger.exception('INSERT error')
            # Can't possibly be a valid row id
            return -1

        logger.trace_if("plugin.eddn.send", f"Message for {msg['$schemaRef']=} recorded, id={self.db.lastrowid}")
        return self.db.lastrowid or -1

    def delete_message(self, row_id: int) -> None:
        """
        Delete a queued message by row id.

        :param row_id: id of message to be deleted.
        """
        logger.trace_if("plugin.eddn.send", f"Deleting message with {row_id=}")
        self.db.execute(
            """
            DELETE FROM messages WHERE id = :row_id
            """,
            {'row_id': row_id}
        )
        self.db_conn.commit()

    def send_message_by_id(self, id: int):
        """
        Transmit the message identified by the given ID.

        :param id:
        :return:
        """
        logger.trace_if("plugin.eddn.send", f"Sending message with {id=}")
        self.db.execute(
            """
            SELECT * FROM messages WHERE id = :row_id
            """,
            {'row_id': id}
        )
        row = dict(zip([c[0] for c in self.db.description], self.db.fetchone()))

        try:
            if self.send_message(row['message']):
                self.delete_message(id)
                return True

        except requests.exceptions.HTTPError as e:
            logger.warning(f"HTTPError: {str(e)}")

        return False

    def set_ui_status(self, text: str) -> None:
        """
        Set the UI status text, if applicable.

        When running as a CLI there is no such thing, so log to INFO instead.
        :param text: The status text to be set/logged.
        """
        if os.getenv('EDMC_NO_UI'):
            logger.info(text)
            return

        self.eddn.parent.children['status']['text'] = text

    def send_message(self, msg: str) -> bool:
        """
        Transmit a fully-formed EDDN message to the Gateway.

        If this is called then the attempt *will* be made.  This is not where
        options to not send to EDDN, or to delay the sending until docked,
        are checked.

        It *is* however the one 'sending' place that the EDDN killswitches are checked.

        Should catch and handle all failure conditions.  A `True` return might
        mean that the message was successfully sent, *or* that this message
        should not be retried after a failure, i.e. too large.

        :param msg: Fully formed, string, message.
        :return: `True` for "now remove this message from the queue"
        """
        logger.trace_if("plugin.eddn.send", "Sending message")
        should_return: bool
        new_data: Dict[str, Any] = {}

        should_return, new_data = killswitch.check_killswitch('plugins.eddn.send', json.loads(msg))
        if should_return:
            logger.warning('eddn.send has been disabled via killswitch. Returning.')
            return False

        # Even the smallest possible message compresses somewhat, so always compress
        encoded, compressed = text.gzip(json.dumps(new_data, separators=(',', ':')), max_size=0)
        headers: None | dict[str, str] = None
        if compressed:
            headers = {'Content-Encoding': 'gzip'}

        try:
            r = self.session.post(self.eddn_endpoint, data=encoded, timeout=self.TIMEOUT, headers=headers)
            if r.status_code == requests.codes.ok:
                return True

            if r.status_code == http.HTTPStatus.REQUEST_ENTITY_TOO_LARGE:
                extra_data = {
                    'schema_ref': new_data.get('$schemaRef', 'Unset $schemaRef!'),
                    'sent_data_len': str(len(encoded)),
                }

                if '/journal/' in extra_data['schema_ref']:
                    extra_data['event'] = new_data.get('message', {}).get('event', 'No Event Set')

                self._log_response(r, header_msg='Got "Payload Too Large" while POSTing data', **extra_data)
                return True

            self._log_response(r, header_msg="Status from POST wasn't 200 (OK)")
            r.raise_for_status()

        except requests.exceptions.HTTPError as e:
            if unknown_schema := self.UNKNOWN_SCHEMA_RE.match(e.response.text):
                logger.debug(f"EDDN doesn't (yet?) know about schema: {unknown_schema['schema_name']}"
                             f"/{unknown_schema['schema_version']}")
                # This dropping is to cater for the time period when EDDN doesn't *yet* support a new schema.
                return True

            elif e.response.status_code == http.HTTPStatus.BAD_REQUEST:
                # EDDN straight up says no, so drop the message
                logger.debug(f"EDDN responded '400 Bad Request' to the message, dropping:\n{msg!r}")
                return True

            else:
                # This should catch anything else, e.g. timeouts, gateway errors
                self.set_ui_status(self.http_error_to_log(e))

        except requests.exceptions.RequestException as e:
            logger.debug('Failed sending', exc_info=e)
            # LANG: Error while trying to send data to EDDN
            self.set_ui_status(_("Error: Can't connect to EDDN"))

        except Exception as e:
            logger.debug('Failed sending', exc_info=e)
            self.set_ui_status(str(e))

        return False

    def queue_check_and_send(self, reschedule: bool = False) -> None:  # noqa: CCR001
        """
        Check if we should be sending queued messages, and send if we should.

        :param reschedule: Boolean indicating if we should call `after()` again.
        """
        logger.trace_if("plugin.eddn.send", "Called")
        # Mutex in case we're already processing
        if not self.queue_processing.acquire(blocking=False):
            logger.trace_if("plugin.eddn.send", "Couldn't obtain mutex")
            if reschedule:
                logger.trace_if("plugin.eddn.send", f"Next run scheduled for {self.eddn.REPLAY_PERIOD}ms from now")
                self.eddn.parent.after(self.eddn.REPLAY_PERIOD, self.queue_check_and_send, reschedule)

            else:
                logger.trace_if("plugin.eddn.send", "NO next run scheduled (there should be another one already set)")

            return

        logger.trace_if("plugin.eddn.send", "Obtained mutex")
        # Used to indicate if we've rescheduled at the faster rate already.
        have_rescheduled = False
        # We send either if docked or 'Delay sending until docked' not set
        if this.docked or not (config.get_int('output') & config.OUT_EDDN_DELAY):
            logger.trace_if("plugin.eddn.send", "Should send")
            # We need our own cursor here, in case the semantics of
            # tk `after()` could allow this to run in the middle of other
            # database usage.
            db_cursor = self.db_conn.cursor()

            # Options:
            #  1. Process every queued message, regardless.
            #  2. Bail if we get any sort of connection error from EDDN.

            # Every queued message that is for *this* commander.  We do **NOT**
            # check if it's station/not-station, as the control of if a message
            # was even created, versus the Settings > EDDN options, is applied
            # *then*, not at time of sending.
            try:
                db_cursor.execute(
                    """
                    SELECT id FROM messages
                    ORDER BY created ASC
                    LIMIT 1
                    """
                )

            except Exception:
                logger.exception("DB error querying queued messages")

            else:
                row = db_cursor.fetchone()
                if row:
                    row = dict(zip([c[0] for c in db_cursor.description], row))
                    if self.send_message_by_id(row['id']):
                        # If `True` was returned then we're done with this message.
                        #  `False` means "failed to send, but not because the message
                        #   is bad", i.e. an EDDN Gateway problem.  Thus, in that case
                        #   we do *NOT* schedule attempting the next message.
                        # Always re-schedule as this is only a "Don't hammer EDDN" delay
                        logger.trace_if("plugin.eddn.send", f"Next run scheduled for {self.eddn.REPLAY_DELAY}ms from "
                                                            "now")
                        self.eddn.parent.after(self.eddn.REPLAY_DELAY, self.queue_check_and_send, reschedule)
                        have_rescheduled = True

                db_cursor.close()

        else:
            logger.trace_if("plugin.eddn.send", "Should NOT send")

        self.queue_processing.release()
        logger.trace_if("plugin.eddn.send", "Mutex released")
        if reschedule and not have_rescheduled:
            # Set us up to run again per the configured period
            logger.trace_if("plugin.eddn.send", f"Next run scheduled for {self.eddn.REPLAY_PERIOD}ms from now")
            self.eddn.parent.after(self.eddn.REPLAY_PERIOD, self.queue_check_and_send, reschedule)

    def _log_response(
        self,
        response: requests.Response,
        header_msg='Failed to POST to EDDN',
        **kwargs
    ) -> None:
        """
        Log a response object with optional additional data.

        :param response: The response to log
        :param header_msg: A header message to add to the log, defaults to 'Failed to POST to EDDN'
        :param kwargs: Any other notes to add, will be added below the main data in the same format.
        """
        additional_data = "\n".join(
            f'''{name.replace('_', ' ').title():<8}:\t{value}''' for name, value in kwargs.items()
        )

        logger.debug(dedent(f'''\
        {header_msg}:
        Status  :\t{response.status_code}
        URL     :\t{response.url}
        Headers :\t{response.headers}
        Content :\t{response.text}
        ''')+additional_data)

    @staticmethod
    def http_error_to_log(exception: requests.exceptions.HTTPError) -> str:
        """Convert an exception from raise_for_status to a log message and displayed error."""
        status_code = exception.errno

        if status_code == 429:  # HTTP UPGRADE REQUIRED
            logger.warning('EDMC is sending schemas that are too old')
            # LANG: EDDN has banned this version of our client
            return _('EDDN Error: EDMC is too old for EDDN. Please update.')

        elif status_code == 400:
            # we a validation check or something else.
            logger.warning(f'EDDN Error: {status_code} -- {exception.response}')
            # LANG: EDDN returned an error that indicates something about what we sent it was wrong
            return _('EDDN Error: Validation Failed (EDMC Too Old?). See Log')

        else:
            logger.warning(f'Unknown status code from EDDN: {status_code} -- {exception.response}')
            # LANG: EDDN returned some sort of HTTP error, one we didn't expect. {STATUS} contains a number
            return _('EDDN Error: Returned {STATUS} status code').format(STATUS=status_code)


# TODO: a good few of these methods are static or could be classmethods. they should be created as such.
class EDDN:
    """EDDN Data export."""

    DEFAULT_URL = 'https://eddn.edcd.io:4430/upload/'
    if 'eddn' in debug_senders:
        DEFAULT_URL = f'http://{edmc_data.DEBUG_WEBSERVER_HOST}:{edmc_data.DEBUG_WEBSERVER_PORT}/eddn'

    # FIXME: Change back to `300_000`
    REPLAY_STARTUP_DELAY = 10_000  # Delay during startup before checking queue [milliseconds]
    REPLAY_PERIOD = 300_000  # How often to try (re-)sending the queue, [milliseconds]
    REPLAY_DELAY = 400  # Roughly two messages per second, accounting for send delays [milliseconds]
    REPLAYFLUSH = 20  # Update log on disk roughly every 10 seconds
    MODULE_RE = re.compile(r'^Hpt_|^Int_|Armour_', re.IGNORECASE)
    CANONICALISE_RE = re.compile(r'\$(.+)_name;')
    CAPI_LOCALISATION_RE = re.compile(r'^loc[A-Z].+')

    def __init__(self, parent: tk.Tk):
        self.parent: tk.Tk = parent

        if config.eddn_url is not None:
            self.eddn_url = config.eddn_url

        else:
            self.eddn_url = self.DEFAULT_URL

        self.sender = EDDNSender(self, self.eddn_url)

        self.fss_signals: list[Mapping[str, Any]] = []

    def close(self):
        """Close down the EDDN class instance."""
        logger.debug('Closing Sender...')
        if self.sender:
            self.sender.close()

        logger.debug('Done.')

    def export_commodities(self, data: CAPIData, is_beta: bool) -> None:  # noqa: CCR001
        """
        Update EDDN with the commodities on the current (lastStarport) station.

        Once the send is complete, this.commodities is updated with the new data.

        NB: This does *not* go through the replaylog, unlike most of the
        Journal-sourced data.  This kind of timely data is often rejected by
        listeners if 'too old' anyway, so little point.

        :param data: a dict containing the starport data
        :param is_beta: whether or not we're currently in beta mode
        """
        should_return: bool
<<<<<<< HEAD
        new_data: Dict[str, Any] = {}

=======
        new_data: dict[str, Any]
>>>>>>> 5d5b091d
        should_return, new_data = killswitch.check_killswitch('capi.request./market', {})
        if should_return:
            logger.warning("capi.request./market has been disabled by killswitch.  Returning.")
            return

        should_return, new_data = killswitch.check_killswitch('eddn.capi_export.commodities', {})
        if should_return:
            logger.warning("eddn.capi_export.commodities has been disabled by killswitch.  Returning.")
            return

        modules, ships = self.safe_modules_and_ships(data)
        horizons: bool = capi_is_horizons(
            data['lastStarport'].get('economies', {}),
            modules,
            ships
        )
        commodities: list[OrderedDictT[str, Any]] = []
        for commodity in data['lastStarport'].get('commodities') or []:
            # Check 'marketable' and 'not prohibited'
            if (category_map.get(commodity['categoryname'], True)
                    and not commodity.get('legality')):
                commodities.append(OrderedDict([
                    ('name',          commodity['name'].lower()),
                    ('meanPrice',     int(commodity['meanPrice'])),
                    ('buyPrice',      int(commodity['buyPrice'])),
                    ('stock',         int(commodity['stock'])),
                    ('stockBracket',  commodity['stockBracket']),
                    ('sellPrice',     int(commodity['sellPrice'])),
                    ('demand',        int(commodity['demand'])),
                    ('demandBracket', commodity['demandBracket']),
                ]))

                if commodity['statusFlags']:
                    commodities[-1]['statusFlags'] = commodity['statusFlags']

        commodities.sort(key=lambda c: c['name'])

        # This used to have a check `commodities and ` at the start so as to
        # not send an empty commodities list, as the EDDN Schema doesn't allow
        # it (as of 2020-09-28).
        # BUT, Fleet Carriers can go from having buy/sell orders to having
        # none and that really does need to be recorded over EDDN so that, e.g.
        # EDDB can update in a timely manner.
        if this.commodities != commodities:
            message: OrderedDictT[str, Any] = OrderedDict([
                ('timestamp',   data['timestamp']),
                ('systemName',  data['lastSystem']['name']),
                ('stationName', data['lastStarport']['name']),
                ('marketId',    data['lastStarport']['id']),
                ('commodities', commodities),
                ('horizons',    horizons),
                ('odyssey',     this.odyssey),
            ])

            if 'economies' in data['lastStarport']:
                message['economies'] = sorted(
                    (x for x in (data['lastStarport']['economies'] or {}).values()), key=lambda x: x['name']
                )

            if 'prohibited' in data['lastStarport']:
                message['prohibited'] = sorted(x for x in (data['lastStarport']['prohibited'] or {}).values())

            self.send_message(data['commander']['name'], {
                '$schemaRef': f'https://eddn.edcd.io/schemas/commodity/3{"/test" if is_beta else ""}',
                'message':    message,
                'header':     self.standard_header(
                    game_version=self.capi_gameversion_from_host_endpoint(
                        data.source_host, companion.Session.FRONTIER_CAPI_PATH_MARKET
                    ),
                    game_build=''
                ),
            })

        this.commodities = commodities

        # Send any FCMaterials.json-equivalent 'orders' as well
        self.export_capi_fcmaterials(data, is_beta, horizons)

    def safe_modules_and_ships(self, data: Mapping[str, Any]) -> Tuple[dict, dict]:
        """
        Produce a sanity-checked version of ships and modules from CAPI data.

        Principally this catches where the supplied CAPI data either doesn't
        contain expected elements, or they're not of the expected type (e.g.
        a list instead of a dict).

        :param data: The raw CAPI data.
        :return: Sanity-checked data.
        """
        modules: dict[str, Any] = data['lastStarport'].get('modules')
        if modules is None or not isinstance(modules, dict):
            if modules is None:
                logger.debug('modules was None.  FC or Damaged Station?')

            elif isinstance(modules, list):
                if len(modules) == 0:
                    logger.debug('modules is empty list. FC or Damaged Station?')

                else:
                    logger.error(f'modules is non-empty list: {modules!r}')

            else:
                logger.error(f'modules was not None, a list, or a dict! type = {type(modules)}')
            # Set a safe value
            modules = {}

        ships: dict[str, Any] = data['lastStarport'].get('ships')
        if ships is None or not isinstance(ships, dict):
            if ships is None:
                logger.debug('ships was None')

            else:
                logger.error(f'ships was neither None nor a Dict! Type = {type(ships)}')
            # Set a safe value
            ships = {'shipyard_list': {}, 'unavailable_list': []}

        return modules, ships

    def export_outfitting(self, data: CAPIData, is_beta: bool) -> None:
        """
        Update EDDN with the current (lastStarport) station's outfitting options, if any.

        Once the send is complete, this.outfitting is updated with the given data.

        NB: This does *not* go through the replaylog, unlike most of the
        Journal-sourced data.  This kind of timely data is often rejected by
        listeners if 'too old' anyway, so little point.

        :param data: dict containing the outfitting data
        :param is_beta: whether or not we're currently in beta mode
        """
        should_return: bool
<<<<<<< HEAD
        new_data: Dict[str, Any] = {}

=======
        new_data: dict[str, Any]
>>>>>>> 5d5b091d
        should_return, new_data = killswitch.check_killswitch('capi.request./shipyard', {})
        if should_return:
            logger.warning("capi.request./shipyard has been disabled by killswitch.  Returning.")
            return

        should_return, new_data = killswitch.check_killswitch('eddn.capi_export.outfitting', {})
        if should_return:
            logger.warning("eddn.capi_export.outfitting has been disabled by killswitch.  Returning.")
            return

        modules, ships = self.safe_modules_and_ships(data)

        # Horizons flag - will hit at least Int_PlanetApproachSuite other than at engineer bases ("Colony"),
        # prison or rescue Megaships, or under Pirate Attack etc
        horizons: bool = capi_is_horizons(
            data['lastStarport'].get('economies', {}),
            modules,
            ships
        )

        to_search: Iterator[Mapping[str, Any]] = filter(
            lambda m: self.MODULE_RE.search(m['name']) and m.get('sku') in (None, HORIZONS_SKU)
                                                       and m['name'] != 'Int_PlanetApproachSuite',  # noqa: E131
            modules.values()
        )

        outfitting: list[str] = sorted(
            self.MODULE_RE.sub(lambda match: match.group(0).capitalize(), mod['name'].lower()) for mod in to_search
        )

        # Don't send empty modules list - schema won't allow it
        if outfitting and this.outfitting != (horizons, outfitting):
            self.send_message(data['commander']['name'], {
                '$schemaRef': f'https://eddn.edcd.io/schemas/outfitting/2{"/test" if is_beta else ""}',
                'message': OrderedDict([
                    ('timestamp',   data['timestamp']),
                    ('systemName',  data['lastSystem']['name']),
                    ('stationName', data['lastStarport']['name']),
                    ('marketId',    data['lastStarport']['id']),
                    ('horizons',    horizons),
                    ('modules',     outfitting),
                    ('odyssey',     this.odyssey),
                ]),
                'header':     self.standard_header(
                    game_version=self.capi_gameversion_from_host_endpoint(
                        data.source_host, companion.Session.FRONTIER_CAPI_PATH_SHIPYARD
                    ),
                    game_build=''
                ),
            })

        this.outfitting = (horizons, outfitting)

    def export_shipyard(self, data: CAPIData, is_beta: bool) -> None:
        """
        Update EDDN with the current (lastStarport) station's outfitting options, if any.

        Once the send is complete, this.shipyard is updated to the new data.

        NB: This does *not* go through the replaylog, unlike most of the
        Journal-sourced data.  This kind of timely data is often rejected by
        listeners if 'too old' anyway, so little point.

        :param data: dict containing the shipyard data
        :param is_beta: whether or not we are in beta mode
        """
        should_return: bool
<<<<<<< HEAD
        new_data: Dict[str, Any] = {}

=======
        new_data: dict[str, Any]
>>>>>>> 5d5b091d
        should_return, new_data = killswitch.check_killswitch('capi.request./shipyard', {})
        if should_return:
            logger.warning("capi.request./shipyard has been disabled by killswitch.  Returning.")
            return

        should_return, new_data = killswitch.check_killswitch('eddn.capi_export.shipyard', {})
        if should_return:
            logger.warning("eddn.capi_export.shipyard has been disabled by killswitch.  Returning.")
            return

        modules, ships = self.safe_modules_and_ships(data)

        horizons: bool = capi_is_horizons(
            data['lastStarport'].get('economies', {}),
            modules,
            ships
        )

        shipyard: list[Mapping[str, Any]] = sorted(
            itertools.chain(
                (ship['name'].lower() for ship in (ships['shipyard_list'] or {}).values()),
                (ship['name'].lower() for ship in ships['unavailable_list'] or {}),
            )
        )
        # Don't send empty ships list - shipyard data is only guaranteed present if user has visited the shipyard.
        if shipyard and this.shipyard != (horizons, shipyard):
            self.send_message(data['commander']['name'], {
                '$schemaRef': f'https://eddn.edcd.io/schemas/shipyard/2{"/test" if is_beta else ""}',
                'message': OrderedDict([
                    ('timestamp',   data['timestamp']),
                    ('systemName',  data['lastSystem']['name']),
                    ('stationName', data['lastStarport']['name']),
                    ('marketId',    data['lastStarport']['id']),
                    ('horizons',    horizons),
                    ('ships',       shipyard),
                    ('odyssey',     this.odyssey),
                ]),
                'header': self.standard_header(
                    game_version=self.capi_gameversion_from_host_endpoint(
                        data.source_host, companion.Session.FRONTIER_CAPI_PATH_SHIPYARD
                    ),
                    game_build=''
                ),
            })

        this.shipyard = (horizons, shipyard)

    def export_journal_commodities(self, cmdr: str, is_beta: bool, entry: Mapping[str, Any]) -> None:
        """
        Update EDDN with Journal commodities data from the current station (lastStarport).

        As a side effect, it also updates this.commodities with the data.

        NB: This does *not* go through the replaylog, unlike most of the
        Journal-sourced data.  This kind of timely data is often rejected by
        listeners if 'too old' anyway, so little point.

        :param cmdr: The commander to send data under
        :param is_beta: whether or not we're in beta mode
        :param entry: the journal entry containing the commodities data
        """
        items: list[Mapping[str, Any]] = entry.get('Items') or []
        commodities: list[OrderedDictT[str, Any]] = sorted((OrderedDict([
            ('name',          self.canonicalise(commodity['Name'])),
            ('meanPrice',     commodity['MeanPrice']),
            ('buyPrice',      commodity['BuyPrice']),
            ('stock',         commodity['Stock']),
            ('stockBracket',  commodity['StockBracket']),
            ('sellPrice',     commodity['SellPrice']),
            ('demand',        commodity['Demand']),
            ('demandBracket', commodity['DemandBracket']),
        ]) for commodity in items), key=lambda c: c['name'])

        # This used to have a check `commodities and ` at the start so as to
        # not send an empty commodities list, as the EDDN Schema doesn't allow
        # it (as of 2020-09-28).
        # BUT, Fleet Carriers can go from having buy/sell orders to having
        # none and that really does need to be recorded over EDDN so that, e.g.
        # EDDB can update in a timely manner.
        if this.commodities != commodities:
            self.send_message(cmdr, {
                '$schemaRef': f'https://eddn.edcd.io/schemas/commodity/3{"/test" if is_beta else ""}',
                'message': OrderedDict([
                    ('timestamp',   entry['timestamp']),
                    ('systemName',  entry['StarSystem']),
                    ('stationName', entry['StationName']),
                    ('marketId',    entry['MarketID']),
                    ('commodities', commodities),
                    ('horizons',    this.horizons),
                    ('odyssey',     this.odyssey),
                ]),
            })

        this.commodities = commodities

    def export_journal_outfitting(self, cmdr: str, is_beta: bool, entry: Mapping[str, Any]) -> None:
        """
        Update EDDN with Journal oufitting data from the current station (lastStarport).

        As a side effect, it also updates this.outfitting with the data.

        NB: This does *not* go through the replaylog, unlike most of the
        Journal-sourced data.  This kind of timely data is often rejected by
        listeners if 'too old' anyway, so little point.

        :param cmdr: The commander to send data under
        :param is_beta: Whether or not we're in beta mode
        :param entry: The relevant journal entry
        """
        modules: list[Mapping[str, Any]] = entry.get('Items', [])
        horizons: bool = entry.get('Horizons', False)
        # outfitting = sorted([self.MODULE_RE.sub(lambda m: m.group(0).capitalize(), module['Name'])
        # for module in modules if module['Name'] != 'int_planetapproachsuite'])
        outfitting: list[str] = sorted(
            self.MODULE_RE.sub(lambda m: m.group(0).capitalize(), mod['Name']) for mod in
            filter(lambda m: m['Name'] != 'int_planetapproachsuite', modules)
        )
        # Don't send empty modules list - schema won't allow it
        if outfitting and this.outfitting != (horizons, outfitting):
            self.send_message(cmdr, {
                '$schemaRef': f'https://eddn.edcd.io/schemas/outfitting/2{"/test" if is_beta else ""}',
                'message': OrderedDict([
                    ('timestamp',   entry['timestamp']),
                    ('systemName',  entry['StarSystem']),
                    ('stationName', entry['StationName']),
                    ('marketId',    entry['MarketID']),
                    ('horizons',    horizons),
                    ('modules',     outfitting),
                    ('odyssey',     entry['odyssey'])
                ]),
            })

        this.outfitting = (horizons, outfitting)

    def export_journal_shipyard(self, cmdr: str, is_beta: bool, entry: Mapping[str, Any]) -> None:
        """
        Update EDDN with Journal shipyard data from the current station (lastStarport).

        As a side effect, this.shipyard is updated with the data.

        NB: This does *not* go through the replaylog, unlike most of the
        Journal-sourced data.  This kind of timely data is often rejected by
        listeners if 'too old' anyway, so little point.

        :param cmdr: the commander to send this update under
        :param is_beta: Whether or not we're in beta mode
        :param entry: the relevant journal entry
        """
        ships: list[Mapping[str, Any]] = entry.get('PriceList') or []
        horizons: bool = entry.get('Horizons', False)
        shipyard = sorted(ship['ShipType'] for ship in ships)
        # Don't send empty ships list - shipyard data is only guaranteed present if user has visited the shipyard.
        if shipyard and this.shipyard != (horizons, shipyard):
            self.send_message(cmdr, {
                '$schemaRef': f'https://eddn.edcd.io/schemas/shipyard/2{"/test" if is_beta else ""}',
                'message': OrderedDict([
                    ('timestamp',   entry['timestamp']),
                    ('systemName',  entry['StarSystem']),
                    ('stationName', entry['StationName']),
                    ('marketId',    entry['MarketID']),
                    ('horizons',    horizons),
                    ('ships',       shipyard),
                    ('odyssey',     entry['odyssey'])
                ]),
            })

        # this.shipyard = (horizons, shipyard)

    def send_message(self, cmdr: str, msg: MutableMapping[str, Any]) -> None:
        """
        Send an EDDN message.

        :param cmdr: Commander name as passed in through `journal_entry()`.
        :param msg: The EDDN message body to be sent.
        """
        # Check if the user configured messages to be sent.
        #
        #   1. If this is a 'station' data message then check config.EDDN_SEND_STATION_DATA
        #   2. Else check against config.EDDN_SEND_NON_STATION *and* config.OUT_EDDN_DELAY
        if any(f'{s}' in msg['$schemaRef'] for s in EDDNSender.STATION_SCHEMAS):
            # 'Station data'
            if config.get_int('output') & config.OUT_EDDN_SEND_STATION_DATA:
                # And user has 'station data' configured to be sent
                logger.trace_if("plugin.eddn.send", "Recording/sending 'station' message")
                if 'header' not in msg:
                    msg['header'] = self.standard_header()

                msg_id = self.sender.add_message(cmdr, msg)
                # 'Station data' is never delayed on construction of message
                self.sender.send_message_by_id(msg_id)

        elif config.get_int('output') & config.OUT_EDDN_SEND_NON_STATION:
            # Any data that isn't 'station' is configured to be sent
            logger.trace_if("plugin.eddn.send", "Recording 'non-station' message")
            if 'header' not in msg:
                msg['header'] = self.standard_header()

            msg_id = self.sender.add_message(cmdr, msg)
            if this.docked or not (config.get_int('output') & config.OUT_EDDN_DELAY):
                # No delay in sending configured, so attempt immediately
                logger.trace_if("plugin.eddn.send", "Sending 'non-station' message")
                self.sender.send_message_by_id(msg_id)

    def standard_header(
        self, game_version: Optional[str] = None, game_build: Optional[str] = None
    ) -> MutableMapping[str, Any]:
        """
        Return the standard header for an EDDN message, given tracked state.

        NB: This should *only* be called for newly constructed messages, not
        for either a legacy message or an already queued one!

        :return: The standard header
        """
        # We want to pass `''` sometimes, so can't just use a Truthiness test
        if game_version is not None:
            gv = game_version

        else:
            gv = this.game_version

        if game_build is not None:
            gb = game_build

        else:
            gb = this.game_build

        return {
            'softwareName':    f'{applongname} [{system() if sys.platform != "darwin" else "Mac OS"}]',
            'softwareVersion': str(appversion_nobuild()),
            'uploaderID':      this.cmdr_name,
            'gameversion':     gv,
            'gamebuild':       gb,
        }

    def export_journal_generic(self, cmdr: str, is_beta: bool, entry: Mapping[str, Any]) -> None:
        """
        Send an EDDN event on the journal schema.

        :param cmdr: the commander under which this upload is made
        :param is_beta: whether or not we are in beta mode
        :param entry: the journal entry to send
        """
        msg = {
            '$schemaRef': f'https://eddn.edcd.io/schemas/journal/1{"/test" if is_beta else ""}',
            'message': entry
        }
        this.eddn.send_message(cmdr, msg)

    def entry_augment_system_data(
            self,
            entry: MutableMapping[str, Any],
            system_name: str,
            system_coordinates: list
    ) -> Union[str, MutableMapping[str, Any]]:
        """
        Augment a journal entry with necessary system data.

        :param entry: The journal entry to be augmented.
        :param system_name: Name of current star system.
        :param system_coordinates: Coordinates of current star system.
        :return: The augmented version of entry.
        """
        # If 'SystemName' or 'System' is there, it's directly from a journal event.
        # If they're not there *and* 'StarSystem' isn't either, then we add the latter.
        if 'SystemName' not in entry and 'System' not in entry and 'StarSystem' not in entry:
            if system_name is None or not isinstance(system_name, str) or system_name == '':
                # Bad assumptions if this is the case
                logger.warning(f'No system name in entry, and system_name was not set either!  entry:\n{entry!r}\n')
                return "passed-in system_name is empty, can't add System"

            else:
                entry['StarSystem'] = system_name

        if 'SystemAddress' not in entry:
            if this.systemaddress is None:
                logger.warning("this.systemaddress is None, can't add SystemAddress")
                return "this.systemaddress is None, can't add SystemAddress"

            entry['SystemAddress'] = this.systemaddress

        if 'StarPos' not in entry:
            # Prefer the passed-in, probably monitor.state version
            if system_coordinates is not None:
                entry['StarPos'] = system_coordinates

            # TODO: Deprecate in-plugin tracking
            elif this.coordinates is not None:
                entry['StarPos'] = list(this.coordinates)

            else:
                logger.warning("Neither this_coordinates or this.coordinates set, can't add StarPos")
                return 'No source for adding StarPos to EDDN message !'

        return entry

    def export_journal_fssdiscoveryscan(
            self, cmdr: str, system_name: str, system_starpos: list, is_beta: bool, entry: Mapping[str, Any]
    ) -> Optional[str]:
        """
        Send an FSSDiscoveryScan to EDDN on the correct schema.

        :param cmdr: the commander under which this upload is made
        :param system_name: Name of current star system
        :param system_starpos: Coordinates of current star system
        :param is_beta: whether or not we are in beta mode
        :param entry: the journal entry to send
        """
        #######################################################################
        # Elisions
        entry = filter_localised(entry)
        entry.pop('Progress')
        #######################################################################

        #######################################################################
        # Augmentations
        #######################################################################
        # In this case should add StarPos, but only if the
        # SystemAddress of where we think we are matches.
        if this.systemaddress is None or this.systemaddress != entry['SystemAddress']:
            logger.warning("SystemAddress isn't current location! Can't add augmentations!")
            return 'Wrong System! Missed jump ?'

        ret = this.eddn.entry_augment_system_data(entry, system_name, system_starpos)
        if isinstance(ret, str):
            return ret

        entry = ret
        #######################################################################

        msg = {
            '$schemaRef': f'https://eddn.edcd.io/schemas/fssdiscoveryscan/1{"/test" if is_beta else ""}',
            'message': entry
        }

        this.eddn.send_message(cmdr, msg)
        return None

    def export_journal_navbeaconscan(
            self, cmdr: str, system_name: str, system_starpos: list, is_beta: bool, entry: Mapping[str, Any]
    ) -> Optional[str]:
        """
        Send an NavBeaconScan to EDDN on the correct schema.

        :param cmdr: the commander under which this upload is made
        :param system_name: Name of the current system.
        :param system_starpos: Coordinates of current star system
        :param is_beta: whether or not we are in beta mode
        :param entry: the journal entry to send
        """
        # { "timestamp":"2021-09-24T13:57:24Z", "event":"NavBeaconScan", "SystemAddress":670417626481, "NumBodies":18 }
        #######################################################################
        # Elisions
        entry = filter_localised(entry)
        #######################################################################

        #######################################################################
        # Augmentations
        #######################################################################
        # In this case should add StarSystem and StarPos, but only if the
        # SystemAddress of where we think we are matches.
        if this.systemaddress is None or this.systemaddress != entry['SystemAddress']:
            logger.warning("SystemAddress isn't current location! Can't add augmentations!")
            return 'Wrong System! Missed jump ?'

        ret = this.eddn.entry_augment_system_data(entry, system_name, system_starpos)
        if isinstance(ret, str):
            return ret

        entry = ret
        #######################################################################

        msg = {
            '$schemaRef': f'https://eddn.edcd.io/schemas/navbeaconscan/1{"/test" if is_beta else ""}',
            'message': entry
        }

        this.eddn.send_message(cmdr, msg)
        return None

    def export_journal_codexentry(  # noqa: CCR001
            self, cmdr: str, system_starpos: list, is_beta: bool, entry: MutableMapping[str, Any]
    ) -> Optional[str]:
        """
        Send a CodexEntry to EDDN on the correct schema.

        :param cmdr: the commander under which this upload is made
        :param system_starpos: Coordinates of current star system
        :param is_beta: whether or not we are in beta mode
        :param entry: the journal entry to send
        """
        # {
        #   "timestamp":"2021-09-26T12:29:39Z",
        #   "event":"CodexEntry",
        #   "EntryID":1400414,
        #   "Name":"$Codex_Ent_Gas_Vents_SilicateVapourGeysers_Name;",
        #   "Name_Localised":"Silicate Vapour Gas Vent",
        #   "SubCategory":"$Codex_SubCategory_Geology_and_Anomalies;",
        #   "SubCategory_Localised":"Geology and anomalies",
        #   "Category":"$Codex_Category_Biology;",
        #   "Category_Localised":"Biological and Geological",
        #   "Region":"$Codex_RegionName_18;",
        #   "Region_Localised":"Inner Orion Spur",
        #   "System":"Bestia",
        #   "SystemAddress":147916327267,
        #   "Latitude":23.197777, "Longitude":51.803349,
        #   "IsNewEntry":true,
        #   "VoucherAmount":50000
        # }
        #######################################################################
        # Elisions
        entry = filter_localised(entry)
        # Keys specific to this event
        for k in ('IsNewEntry', 'NewTraitsDiscovered'):
            if k in entry:
                del entry[k]
        #######################################################################

        #######################################################################
        # Augmentations
        #######################################################################
        # In this case should add StarPos, but only if the
        # SystemAddress of where we think we are matches.
        if this.systemaddress is None or this.systemaddress != entry['SystemAddress']:
            logger.warning("SystemAddress isn't current location! Can't add augmentations!")
            return 'Wrong System! Missed jump ?'

        ret = this.eddn.entry_augment_system_data(entry, entry['System'], system_starpos)
        if isinstance(ret, str):
            return ret

        entry = ret

        # Set BodyName if it's available from Status.json
        if this.status_body_name is None or not isinstance(this.status_body_name, str):
            logger.warning(f'this.status_body_name was not set properly:'
                           f' "{this.status_body_name}" ({type(this.status_body_name)})')

        else:
            # In case Frontier add it in
            if 'BodyName' not in entry:
                entry['BodyName'] = this.status_body_name

            # Frontier are adding this in Odyssey Update 12
            if 'BodyID' not in entry:
                # Only set BodyID if journal BodyName matches the Status.json one.
                # This avoids binary body issues.
                if this.status_body_name == this.body_name:
                    if this.body_id is not None and isinstance(this.body_id, int):
                        entry['BodyID'] = this.body_id

                    else:
                        logger.warning(f'this.body_id was not set properly: "{this.body_id}" ({type(this.body_id)})')
        #######################################################################

        # Check just the top-level strings with minLength=1 in the schema
        for k in ('System', 'Name', 'Region', 'Category', 'SubCategory'):
            v = entry[k]
            if v is None or isinstance(v, str) and v == '':
                logger.warning(f'post-processing entry contains entry["{k}"] = {v} {(type(v))}')
                # We should drop this message and VERY LOUDLY inform the
                # user, in the hopes they'll open a bug report with the
                # raw Journal event that caused this.
                return 'CodexEntry had empty string, PLEASE ALERT THE EDMC DEVELOPERS'

        # Also check traits
        if 'Traits' in entry:
            for v in entry['Traits']:
                if v is None or isinstance(v, str) and v == '':
                    logger.warning(f'post-processing entry[\'Traits\'] contains {v} {(type(v))}\n{entry["Traits"]}\n')
                    return 'CodexEntry Trait had empty string, PLEASE ALERT THE EDMC DEVELOPERS'

        msg = {
            '$schemaRef': f'https://eddn.edcd.io/schemas/codexentry/1{"/test" if is_beta else ""}',
            'message': entry
        }

        this.eddn.send_message(cmdr, msg)
        return None

    def export_journal_scanbarycentre(
            self, cmdr: str, system_starpos: list, is_beta: bool, entry: Mapping[str, Any]
    ) -> Optional[str]:
        """
        Send a ScanBaryCentre to EDDN on the correct schema.

        :param cmdr: the commander under which this upload is made
        :param system_starpos: Coordinates of current star system
        :param is_beta: whether or not we are in beta mode
        :param entry: the journal entry to send
        """
        # {
        #   "timestamp":"2021-09-26T11:55:03Z",
        #   "event":"ScanBaryCentre",
        #   "StarSystem":"Khruvani",
        #   "SystemAddress":13864557159793,
        #   "BodyID":21,
        #   "SemiMajorAxis":863683605194.091797,
        #   "Eccentricity":0.001446,
        #   "OrbitalInclination":-0.230714,
        #   "Periapsis":214.828581,
        #   "OrbitalPeriod":658474677.801132,
        #   "AscendingNode":21.188568,
        #   "MeanAnomaly":208.765388
        # }
        #######################################################################
        # Elisions
        entry = filter_localised(entry)
        #######################################################################

        #######################################################################
        # Augmentations
        #######################################################################
        # In this case should add StarPos, but only if the
        # SystemAddress of where we think we are matches.
        if this.systemaddress is None or this.systemaddress != entry['SystemAddress']:
            logger.warning("SystemAddress isn't current location! Can't add augmentations!")
            return 'Wrong System! Missed jump ?'

        ret = this.eddn.entry_augment_system_data(entry, entry['StarSystem'], system_starpos)
        if isinstance(ret, str):
            return ret

        entry = ret
        #######################################################################

        msg = {
            '$schemaRef': f'https://eddn.edcd.io/schemas/scanbarycentre/1{"/test" if is_beta else ""}',
            'message': entry
        }

        this.eddn.send_message(cmdr, msg)
        return None

    def export_journal_navroute(
            self, cmdr: str, is_beta: bool, entry: MutableMapping[str, Any]
    ) -> Optional[str]:
        """
        Send a NavRoute to EDDN on the correct schema.

        :param cmdr: the commander under which this upload is made
        :param is_beta: whether or not we are in beta mode
        :param entry: the journal entry to send
        """
        # {
        #    "timestamp":"2021-09-24T14:33:15Z",
        #    "event":"NavRoute",
        #    "Route":[
        #       {
        #         "StarSystem":"Ross 332",
        #         "SystemAddress":3657198211778,
        #         "StarPos":[-43.62500,-23.15625,-74.12500],
        #         "StarClass":"K"
        #       },
        #       {
        #          "StarSystem":"BD+44 1040",
        #          "SystemAddress":2832564490946,
        #          "StarPos":[-31.56250,1.84375,-92.37500],
        #          "StarClass":"K"
        #       },
        #       {
        #         "StarSystem":"Aonga",
        #         "SystemAddress":6680855188162,
        #         "StarPos":[-34.46875,9.53125,-90.87500],
        #         "StarClass":"M"
        #       }
        #    ]
        #  }

        # Sanity check - Ref Issue 1342
        if 'Route' not in entry:
            logger.warning(f"NavRoute didn't contain a Route array!\n{entry!r}")
            # This can happen if first-load of the file failed, and we're simply
            # passing through the bare Journal event, so no need to alert
            # the user.
            return None

        #######################################################################
        # Elisions
        #######################################################################
        # WORKAROUND WIP EDDN schema | 2021-10-17: This will reject with the Odyssey or Horizons flags present
        if 'odyssey' in entry:
            del entry['odyssey']

        if 'horizons' in entry:
            del entry['horizons']

        # END WORKAROUND

        # In case Frontier ever add any
        entry = filter_localised(entry)
        #######################################################################

        #######################################################################
        # Augmentations
        #######################################################################
        # None
        #######################################################################

        msg = {
            '$schemaRef': f'https://eddn.edcd.io/schemas/navroute/1{"/test" if is_beta else ""}',
            'message': entry
        }

        this.eddn.send_message(cmdr, msg)
        return None

    def export_journal_fcmaterials(
        self, cmdr: str, is_beta: bool, entry: MutableMapping[str, Any]
    ) -> Optional[str]:
        """
        Send an FCMaterials message to EDDN on the correct schema.

        :param cmdr: the commander under which this upload is made
        :param is_beta: whether or not we are in beta mode
        :param entry: the journal entry to send
        """
        # {
        #     "timestamp":"2022-06-08T12:44:19Z",
        #     "event":"FCMaterials",
        #     "MarketID":3700710912,
        #     "CarrierName":"PSI RORSCHACH",
        #     "CarrierID":"K4X-33F",
        #     "Items":[
        #         {
        #             "id":128961533,
        #             "Name":"$encryptedmemorychip_name;",
        #             "Name_Localised":"Encrypted Memory Chip",
        #             "Price":500,
        #             "Stock":0,
        #             "Demand":5
        #         },
        #
        #         { "id":128961537,
        #             "Name":"$memorychip_name;",
        #             "Name_Localised":"Memory Chip",
        #             "Price":600,
        #             "Stock":0,
        #             "Demand":5
        #             },
        #
        #         { "id":128972290,
        #             "Name":"$campaignplans_name;",
        #             "Name_Localised":"Campaign Plans",
        #             "Price":600,
        #             "Stock":5,
        #             "Demand":0
        #         }
        #     ]
        # }
        # Abort if we're not configured to send 'station' data.
        if not config.get_int('output') & config.OUT_EDDN_SEND_STATION_DATA:
            return None

        # Sanity check
        if 'Items' not in entry:
            logger.warning(f"FCMaterials didn't contain an Items array!\n{entry!r}")
            # This can happen if first-load of the file failed, and we're simply
            # passing through the bare Journal event, so no need to alert
            # the user.
            return None

        if this.fcmaterials_marketid == entry['MarketID']:
            if this.fcmaterials == entry['Items']:
                # Same FC, no change in Stock/Demand/Prices, so don't send
                return None

        this.fcmaterials_marketid = entry['MarketID']
        this.fcmaterials = entry['Items']

        #######################################################################
        # Elisions
        #######################################################################
        # There are Name_Localised key/values in the Items array members
        entry = filter_localised(entry)
        #######################################################################

        #######################################################################
        # Augmentations
        #######################################################################
        # None
        #######################################################################

        msg = {
            '$schemaRef': f'https://eddn.edcd.io/schemas/fcmaterials_journal/1{"/test" if is_beta else ""}',
            'message': entry
        }

        this.eddn.send_message(cmdr, msg)
        return None

    def export_capi_fcmaterials(
        self, data: CAPIData, is_beta: bool, horizons: bool
    ) -> Optional[str]:
        """
        Send CAPI-sourced 'onfootmicroresources' data on `fcmaterials/1` schema.

        :param data: the CAPI `/market` data
        :param is_beta: whether, or not we are in beta mode
        :param horizons: whether player is in Horizons
        """
        # Sanity check
        if 'lastStarport' not in data:
            return None

        if 'orders' not in data['lastStarport']:
            return None

        if 'onfootmicroresources' not in data['lastStarport']['orders']:
            return None

        items = data['lastStarport']['orders']['onfootmicroresources']
        if this.fcmaterials_capi_marketid == data['lastStarport']['id']:
            if this.fcmaterials_capi == items:
                # Same FC, no change in orders, so don't send
                return None

        this.fcmaterials_capi_marketid = data['lastStarport']['id']
        this.fcmaterials_capi = items

        #######################################################################
        # Elisions
        #######################################################################
        # There are localised key names for the resources
        items = capi_filter_localised(items)
        #######################################################################

        #######################################################################
        # EDDN `'message'` creation, and augmentations
        #######################################################################
        entry = {
            'timestamp':   data['timestamp'],
            'event':       'FCMaterials',
            'horizons':    horizons,
            'odyssey':     this.odyssey,
            'MarketID':    data['lastStarport']['id'],
            'CarrierID':   data['lastStarport']['name'],
            'Items':       items,
        }
        #######################################################################

        msg = {
            '$schemaRef': f'https://eddn.edcd.io/schemas/fcmaterials_capi/1{"/test" if is_beta else ""}',
            'message': entry,
            'header': self.standard_header(
                game_version=self.capi_gameversion_from_host_endpoint(
                    data.source_host, companion.Session.FRONTIER_CAPI_PATH_MARKET
                ), game_build=''
            ),
        }

        this.eddn.send_message(data['commander']['name'], msg)
        return None

    def export_journal_approachsettlement(
        self, cmdr: str, system_name: str, system_starpos: list, is_beta: bool, entry: MutableMapping[str, Any]
    ) -> Optional[str]:
        """
        Send an ApproachSettlement to EDDN on the correct schema.

        :param cmdr: the commander under which this upload is made
        :param system_name: Name of current star system
        :param system_starpos: Coordinates of current star system
        :param is_beta: whether or not we are in beta mode
        :param entry: the journal entry to send
        """
        # {
        #   "BodyID": 32,
        #   "BodyName": "Ix 5 a a",
        #   "Latitude": 17.090912,
        #   "Longitude": 160.236679,
        #   "MarketID": 3915738368,
        #   "Name": "Arnold Defence Base",
        #   "SystemAddress": 2381282543963,
        #   "event": "ApproachSettlement",
        #   "timestamp": "2021-10-14T12:37:54Z"
        # }

        #######################################################################
        # Bugs
        #######################################################################
        # WORKAROUND 3.8.0.404 | 2022-02-18: ApproachSettlement missing coords
        # As of Horizons ("gameversion":"3.8.0.404", "build":"r280105/r0 ")
        # if you log back in (certainly a game client restart) at a
        # Planetary Port, then the ApproachSettlement event written will be
        # missing the Latitude and Longitude.
        # Ref: https://github.com/EDCD/EDMarketConnector/issues/1476
        if any(
            k not in entry for k in ('Latitude', 'Longitude')
        ):
            logger.debug(
                f'ApproachSettlement without at least one of Latitude or Longitude:\n{entry}\n'
            )
            # No need to alert the user, it will only annoy them
            return ""
        # WORKAROUND END
        #######################################################################

        #######################################################################
        # Elisions
        #######################################################################
        # In case Frontier ever add any
        entry = filter_localised(entry)
        #######################################################################

        #######################################################################
        # Augmentations
        #######################################################################
        # In this case should add SystemName and StarPos, but only if the
        # SystemAddress of where we think we are matches.
        if this.systemaddress is None or this.systemaddress != entry['SystemAddress']:
            logger.warning("SystemAddress isn't current location! Can't add augmentations!")
            return 'Wrong System! Missed jump ?'

        ret = this.eddn.entry_augment_system_data(entry, system_name, system_starpos)
        if isinstance(ret, str):
            return ret

        entry = ret
        #######################################################################

        msg = {
            '$schemaRef': f'https://eddn.edcd.io/schemas/approachsettlement/1{"/test" if is_beta else ""}',
            'message': entry
        }

        this.eddn.send_message(cmdr, msg)
        return None

    def export_journal_fssallbodiesfound(
        self, cmdr: str, system_name: str, system_starpos: list, is_beta: bool, entry: MutableMapping[str, Any]
    ) -> Optional[str]:
        """
        Send an FSSAllBodiesFound message to EDDN on the correct schema.

        :param cmdr: the commander under which this upload is made
        :param system_name: Name of current star system
        :param system_starpos: Coordinates of current star system
        :param is_beta: whether or not we are in beta mode
        :param entry: the journal entry to send
        """
        # {
        #   "Count": 3,
        #   "SystemAddress": 9466778822057,
        #   "SystemName": "LP 704-74",
        #   "event": "FSSAllBodiesFound",
        #   "timestamp": "2022-02-09T18:15:14Z"
        # }
        #######################################################################
        # Elisions
        #######################################################################
        # In case Frontier ever add any
        entry = filter_localised(entry)
        #######################################################################

        #######################################################################
        # Augmentations
        #######################################################################
        # In this case should add StarPos, but only if the
        # SystemAddress of where we think we are matches.
        if this.systemaddress is None or this.systemaddress != entry['SystemAddress']:
            logger.warning("SystemAddress isn't current location! Can't add augmentations!")
            return 'Wrong System! Missed jump ?'

        ret = this.eddn.entry_augment_system_data(entry, system_name, system_starpos)
        if isinstance(ret, str):
            return ret

        entry = ret
        #######################################################################

        msg = {
            '$schemaRef': f'https://eddn.edcd.io/schemas/fssallbodiesfound/1{"/test" if is_beta else ""}',
            'message': entry
        }

        this.eddn.send_message(cmdr, msg)
        return None

    def export_journal_fssbodysignals(
        self, cmdr: str, system_name: str, system_starpos: list, is_beta: bool, entry: MutableMapping[str, Any]
    ) -> Optional[str]:
        """
        Send an FSSBodySignals message to EDDN on the correct schema.

        :param cmdr: the commander under which this upload is made
        :param system_name: Name of current star system
        :param system_starpos: Coordinates of current star system
        :param is_beta: whether or not we are in beta mode
        :param entry: the journal entry to send
        """
        # {
        #   "timestamp" : "2022-03-15T13:07:51Z",
        #   "event" : "FSSBodySignals",
        #   "BodyName" : "Phroi Blou BQ-Y d1162 1 a",
        #   "BodyID" : 12,
        #   "SystemAddress" : 39935704602251,
        #   "Signals" : [
        #     {
        #       "Type" : "$SAA_SignalType_Geological;",
        #       "Type_Localised" : "Geological",
        #       "Count" : 3
        #     }
        #   ]
        # }

        #######################################################################
        # Elisions
        entry = filter_localised(entry)
        #######################################################################

        #######################################################################
        # Augmentations
        #######################################################################
        # In this case should add SystemName and StarPos, but only if the
        # SystemAddress of where we think we are matches.
        if this.systemaddress is None or this.systemaddress != entry['SystemAddress']:
            logger.warning("SystemAddress isn't current location! Can't add augmentations!")
            return 'Wrong System! Missed jump ?'

        ret = this.eddn.entry_augment_system_data(entry, system_name, system_starpos)
        if isinstance(ret, str):
            return ret

        entry = ret
        #######################################################################

        msg = {
            '$schemaRef': f'https://eddn.edcd.io/schemas/fssbodysignals/1{"/test" if is_beta else ""}',
            'message': entry
        }

        this.eddn.send_message(cmdr, msg)
        return None

    def enqueue_journal_fsssignaldiscovered(self, entry: MutableMapping[str, Any]) -> None:
        """
        Queue up an FSSSignalDiscovered journal event for later sending.

        :param entry: the journal entry to batch
        """
        if entry is None or entry == "":
            logger.warning(f"Supplied event was empty: {entry!r}")
            return

        logger.trace_if("plugin.eddn.fsssignaldiscovered", f"Appending FSSSignalDiscovered entry:\n"
                        f" {json.dumps(entry)}")
        self.fss_signals.append(entry)

    def export_journal_fsssignaldiscovered(
        self, cmdr: str, system_name: str, system_starpos: list, is_beta: bool, entry: MutableMapping[str, Any]
    ) -> Optional[str]:
        """
        Send an FSSSignalDiscovered message to EDDN on the correct schema.

        :param cmdr: the commander under which this upload is made
        :param system_name: Name of current star system
        :param system_starpos: Coordinates of current star system
        :param is_beta: whether or not we are in beta mode
        :param entry: the non-FSSSignalDiscovered journal entry that triggered this batch send
        """
        logger.trace_if("plugin.eddn.fsssignaldiscovered", f"This other event is: {json.dumps(entry)}")
        #######################################################################
        # Location cross-check and augmentation setup
        #######################################################################
        # Determine if this is Horizons order or Odyssey order
        if entry['event'] in ('Location', 'FSDJump', 'CarrierJump'):
            # Odyssey order, use this new event's data for cross-check
            aug_systemaddress = entry['SystemAddress']
            aug_starsystem = entry['StarSystem']
            aug_starpos = entry['StarPos']

        else:
            # Horizons order, so use tracked data for cross-check
            if this.systemaddress is None or system_name is None or system_starpos is None:
                logger.error(f'Location tracking failure: {this.systemaddress=}, {system_name=}, {system_starpos=}')
                return 'Current location not tracked properly, started after game?'

            aug_systemaddress = this.systemaddress
            aug_starsystem = system_name
            aug_starpos = system_starpos

        if aug_systemaddress != self.fss_signals[0]['SystemAddress']:
            logger.warning("First signal's SystemAddress doesn't match current location: "
                           f"{self.fss_signals[0]['SystemAddress']} != {aug_systemaddress}")
            self.fss_signals = []
            return 'Wrong System! Missed jump ?'
        #######################################################################

        # Build basis of message
        msg: dict = {
            '$schemaRef': f'https://eddn.edcd.io/schemas/fsssignaldiscovered/1{"/test" if is_beta else ""}',
            'message': {
                "event": "FSSSignalDiscovered",
                "timestamp": self.fss_signals[0]['timestamp'],
                "SystemAddress": aug_systemaddress,
                "StarSystem": aug_starsystem,
                "StarPos": aug_starpos,
                "signals": [],
            }
        }

        # Now add the signals, checking each is for the correct system, dropping
        # any that aren't, and applying necessary elisions.
        for s in self.fss_signals:
            if s['SystemAddress'] != aug_systemaddress:
                logger.warning("Signal's SystemAddress not current system, dropping: "
                               f"{s['SystemAddress']} != {aug_systemaddress}")
                continue

            # Drop Mission USS signals.
            if "USSType" in s and s["USSType"] == "$USS_Type_MissionTarget;":
                logger.trace_if("plugin.eddn.fsssignaldiscovered", "USSType is $USS_Type_MissionTarget;, dropping")
                continue

            # Remove any _Localised keys (would only be in a USS signal)
            s = filter_localised(s)

            # Remove any key/values that shouldn't be there per signal
            s.pop('event', None)
            s.pop('horizons', None)
            s.pop('odyssey', None)
            s.pop('TimeRemaining', None)
            s.pop('SystemAddress', None)

            msg['message']['signals'].append(s)

        if not msg['message']['signals']:
            # No signals passed checks, so drop them all and return
            logger.debug('No signals after checks, so sending no message')
            self.fss_signals = []
            return None

        # `horizons` and `odyssey` augmentations
        msg['message']['horizons'] = entry['horizons']
        msg['message']['odyssey'] = entry['odyssey']

        logger.trace_if("plugin.eddn.fsssignaldiscovered", f"FSSSignalDiscovered batch is {json.dumps(msg)}")

        this.eddn.send_message(cmdr, msg)
        self.fss_signals = []

        return None

    def canonicalise(self, item: str) -> str:
        """
        Canonicalise the given commodity name.

        :param item: Name of an commodity we want the canonical name for.
        :return: The canonical name for this commodity.
        """
        match = self.CANONICALISE_RE.match(item)
        return match and match.group(1) or item

    def capi_gameversion_from_host_endpoint(self, capi_host: Optional[str], capi_endpoint: str) -> str:
        """
        Return the correct CAPI gameversion string for the given host/endpoint.

        :param capi_host: CAPI host used.
        :param capi_endpoint: CAPI endpoint queried.
        :return: CAPI gameversion string.
        """
        gv = ''
        #######################################################################
        # Base string
        if capi_host == companion.SERVER_LIVE or capi_host == companion.SERVER_BETA:
            gv = 'CAPI-Live-'

        elif capi_host == companion.SERVER_LEGACY:
            gv = 'CAPI-Legacy-'

        else:
            # Technically incorrect, but it will inform Listeners
            logger.error(f"{capi_host=} lead to bad gameversion")
            gv = 'CAPI-UNKNOWN-'
        #######################################################################

        #######################################################################
        # endpoint
        if capi_endpoint == companion.Session.FRONTIER_CAPI_PATH_MARKET:
            gv += 'market'

        elif capi_endpoint == companion.Session.FRONTIER_CAPI_PATH_SHIPYARD:
            gv += 'shipyard'

        else:
            # Technically incorrect, but it will inform Listeners
            logger.error(f"{capi_endpoint=} lead to bad gameversion")
            gv += 'UNKNOWN'
        #######################################################################

        return gv


# Plugin callbacks
def plugin_start3(plugin_dir: str) -> str:
    """
    Start this plugin.

    :param plugin_dir: `str` - The full path to this plugin's directory.
    :return: `str` - Name of this plugin to use in UI.
    """
    return 'EDDN'


def plugin_app(parent: tk.Tk) -> Optional[tk.Frame]:
    """
    Set up any plugin-specific UI.

    In this case we need the tkinter parent in order to later call
    `update_idletasks()` on it, or schedule things with `after()`.

    :param parent: tkinter parent frame.
    :return: Optional tk.Frame, if the tracking UI is active.
    """
    this.parent = parent
    this.eddn = EDDN(parent)

    if config.eddn_tracking_ui:
        this.ui = tk.Frame(parent)

        row = this.ui.grid_size()[1]
        journal_body_name_label = tk.Label(this.ui, text="J:BodyName:")
        journal_body_name_label.grid(row=row, column=0, sticky=tk.W)
        this.ui_j_body_name = tk.Label(this.ui, name='eddn_track_j_body_name', anchor=tk.W)
        this.ui_j_body_name.grid(row=row, column=1, sticky=tk.E)
        row += 1

        journal_body_id_label = tk.Label(this.ui, text="J:BodyID:")
        journal_body_id_label.grid(row=row, column=0, sticky=tk.W)
        this.ui_j_body_id = tk.Label(this.ui, name='eddn_track_j_body_id', anchor=tk.W)
        this.ui_j_body_id.grid(row=row, column=1, sticky=tk.E)
        row += 1

        status_body_name_label = tk.Label(this.ui, text="S:BodyName:")
        status_body_name_label.grid(row=row, column=0, sticky=tk.W)
        this.ui_s_body_name = tk.Label(this.ui, name='eddn_track_s_body_name', anchor=tk.W)
        this.ui_s_body_name.grid(row=row, column=1, sticky=tk.E)
        row += 1

        return this.ui

    return None


def tracking_ui_update() -> None:
    """Update the Tracking UI with current data, if required."""
    if not config.eddn_tracking_ui:
        return

    this.ui_j_body_name['text'] = '≪None≫'
    if this.body_name is not None:
        this.ui_j_body_name['text'] = this.body_name

    this.ui_j_body_id['text'] = '≪None≫'
    if this.body_id is not None:
        this.ui_j_body_id['text'] = str(this.body_id)

    this.ui_s_body_name['text'] = '≪None≫'
    if this.status_body_name is not None:
        this.ui_s_body_name['text'] = this.status_body_name

    this.ui.update_idletasks()


def plugin_prefs(parent, cmdr: str, is_beta: bool) -> Frame:
    """
    Set up Preferences pane for this plugin.

    :param parent: tkinter parent to attach to.
    :param cmdr: `str` - Name of current Cmdr.
    :param is_beta: `bool` - True if this is a beta version of the Game.
    :return: The tkinter frame we created.
    """
    PADX = 10  # noqa: N806
    BUTTONX = 12  # noqa: N806 # indent Checkbuttons and Radiobuttons

    if prefsVersion.shouldSetDefaults('0.0.0.0', not bool(config.get_int('output'))):
        output: int = (config.OUT_EDDN_SEND_STATION_DATA | config.OUT_EDDN_SEND_NON_STATION)  # default settings

    else:
        output = config.get_int('output')

    eddnframe = nb.Frame(parent)

    HyperlinkLabel(
        eddnframe,
        text='Elite Dangerous Data Network',
        background=nb.Label().cget('background'),
        url='https://github.com/EDCD/EDDN#eddn---elite-dangerous-data-network',
        underline=True
    ).grid(padx=PADX, sticky=tk.W)  # Don't translate

    this.eddn_station = tk.IntVar(value=(output & config.OUT_EDDN_SEND_STATION_DATA) and 1)
    this.eddn_station_button = nb.Checkbutton(
        eddnframe,
        # LANG: Enable EDDN support for station data checkbox label
        text=_('Send station data to the Elite Dangerous Data Network'),
        variable=this.eddn_station,
        command=prefsvarchanged
    )  # Output setting

    this.eddn_station_button.grid(padx=BUTTONX, pady=(5, 0), sticky=tk.W)
    this.eddn_system = tk.IntVar(value=(output & config.OUT_EDDN_SEND_NON_STATION) and 1)
    # Output setting new in E:D 2.2
    this.eddn_system_button = nb.Checkbutton(
        eddnframe,
        # LANG: Enable EDDN support for system and other scan data checkbox label
        text=_('Send system and scan data to the Elite Dangerous Data Network'),
        variable=this.eddn_system,
        command=prefsvarchanged
    )

    this.eddn_system_button.grid(padx=BUTTONX, pady=(5, 0), sticky=tk.W)
    this.eddn_delay = tk.IntVar(value=(output & config.OUT_EDDN_DELAY) and 1)
    # Output setting under 'Send system and scan data to the Elite Dangerous Data Network' new in E:D 2.2
    this.eddn_delay_button = nb.Checkbutton(
        eddnframe,
        # LANG: EDDN delay sending until docked option is on, this message notes that a send was skipped due to this
        text=_('Delay sending until docked'),
        variable=this.eddn_delay
    )
    this.eddn_delay_button.grid(padx=BUTTONX, sticky=tk.W)

    return eddnframe


def prefsvarchanged(event=None) -> None:
    """
    Handle changes to EDDN Preferences.

    :param event: tkinter event ?
    """
    # These two lines are legacy and probably not even needed
    this.eddn_station_button['state'] = tk.NORMAL
    this.eddn_system_button['state'] = tk.NORMAL
    # This line will grey out the 'Delay sending ...' option if the 'Send
    #  system and scan data' option is off.
    this.eddn_delay_button['state'] = this.eddn_system.get() and tk.NORMAL or tk.DISABLED


def prefs_changed(cmdr: str, is_beta: bool) -> None:
    """
    Handle when Preferences have been changed.

    :param cmdr: `str` - Name of current Cmdr.
    :param is_beta: `bool` - True if this is a beta version of the Game.
    """
    config.set(
        'output',
        (config.get_int('output')
         & (config.OUT_MKT_TD | config.OUT_MKT_CSV | config.OUT_SHIP | config.OUT_MKT_MANUAL)) +
        (this.eddn_station.get() and config.OUT_EDDN_SEND_STATION_DATA) +
        (this.eddn_system.get() and config.OUT_EDDN_SEND_NON_STATION) +
        (this.eddn_delay.get() and config.OUT_EDDN_DELAY)
    )


def plugin_stop() -> None:
    """Handle stopping this plugin."""
    logger.debug('Calling this.eddn.close()')
    this.eddn.close()
    logger.debug('Done.')


def filter_localised(d: Mapping[str, Any]) -> OrderedDictT[str, Any]:
    """
    Recursively remove any dict keys with names ending `_Localised` from a dict.

    :param d: Dict to filter keys of.
    :return: The filtered dict.
    """
    filtered: OrderedDictT[str, Any] = OrderedDict()
    for k, v in d.items():
        if k.endswith('_Localised'):
            pass

        elif hasattr(v, 'items'):  # dict -> recurse
            filtered[k] = filter_localised(v)

        elif isinstance(v, list):  # list of dicts -> recurse
            filtered[k] = [filter_localised(x) if hasattr(x, 'items') else x for x in v]

        else:
            filtered[k] = v

    return filtered


def capi_filter_localised(d: Mapping[str, Any]) -> OrderedDictT[str, Any]:
    """
    Recursively remove any dict keys for known CAPI 'localised' names.

    :param d: Dict to filter keys of.
    :return: The filtered dict.
    """
    filtered: OrderedDictT[str, Any] = OrderedDict()
    for k, v in d.items():
        if EDDN.CAPI_LOCALISATION_RE.search(k):
            pass

        elif hasattr(v, 'items'):  # dict -> recurse
            filtered[k] = capi_filter_localised(v)

        elif isinstance(v, list):  # list of dicts -> recurse
            filtered[k] = [capi_filter_localised(x) if hasattr(x, 'items') else x for x in v]

        else:
            filtered[k] = v

    return filtered


def journal_entry(  # noqa: C901, CCR001
        cmdr: str,
        is_beta: bool,
        system: str,
        station: str,
        entry: MutableMapping[str, Any],
        state: Mapping[str, Any]
) -> Optional[str]:
    """
    Process a new Journal entry.

    :param cmdr: `str` - Name of current Cmdr.
    :param is_beta: `bool` - True if this is a beta version of the Game.
    :param system: `str` - Name of system Cmdr is in.
    :param station: `str` - Name of station Cmdr is docked at, if applicable.
    :param entry: `dict` - The data for this Journal entry.
    :param state: `dict` - Current `monitor.state` data.
    :return: `str` - Error message, or `None` if no errors.
    """
    should_return: bool
    new_data: Dict[str, Any] = {}

    should_return, new_data = killswitch.check_killswitch('plugins.eddn.journal', entry)
    if should_return:
        plug.show_error(_('EDDN journal handler disabled. See Log.'))  # LANG: Killswitch disabled EDDN
        return None

    should_return, new_data = killswitch.check_killswitch(f'plugins.eddn.journal.event.{entry["event"]}', new_data)
    if should_return:
        return None

    entry = new_data
    event_name = entry['event'].lower()

    this.cmdr_name = cmdr
    this.game_version = state['GameVersion']
    this.game_build = state['GameBuild']
    this.on_foot = state['OnFoot']
    this.docked = state['IsDocked']

    # Note if we're under Horizons and/or Odyssey
    # The only event these are already in is `LoadGame` which isn't sent to EDDN.
    this.horizons = entry['horizons'] = state['Horizons']
    this.odyssey = entry['odyssey'] = state['Odyssey']

    # Simple queue: send batched FSSSignalDiscovered once a non-FSSSignalDiscovered is observed
    if event_name != 'fsssignaldiscovered' and this.eddn.fss_signals:
        # We can't return here, we still might need to otherwise process this event,
        # so errors will never be shown to the user.
        this.eddn.export_journal_fsssignaldiscovered(
            cmdr,
            system,
            state['StarPos'],
            is_beta,
            entry
        )

    # Track location
    if event_name == 'supercruiseexit':
        # For any orbital station we have no way of determining the body
        # it orbits:
        #
        #   In-ship Status.json doesn't specify this.
        #   On-foot Status.json lists the station itself as Body.
        #   Location for stations (on-foot or in-ship) has station as Body.
        #   SupercruiseExit (own ship or taxi) lists the station as the Body.
        if entry['BodyType'] == 'Station':
            this.body_name = None
            this.body_id = None

    elif event_name in ('location', 'fsdjump', 'docked', 'carrierjump'):
        if event_name in ('location', 'carrierjump'):
            if entry.get('BodyType') == 'Planet':
                this.body_name = entry.get('Body')
                this.body_id = entry.get('BodyID')

            else:
                this.body_name = None

        elif event_name == 'fsdjump':
            this.body_name = None
            this.body_id = None

        if 'StarPos' in entry:
            this.coordinates = tuple(entry['StarPos'])

        elif this.systemaddress != entry.get('SystemAddress'):
            this.coordinates = None  # Docked event doesn't include coordinates

        if 'SystemAddress' not in entry:
            logger.warning(f'"location" event without SystemAddress !!!:\n{entry}\n')

        # But we'll still *use* the value, because if a 'location' event doesn't
        # have this we've still moved and now don't know where and MUST NOT
        # continue to use any old value.
        # Yes, explicitly state `None` here, so it's crystal clear.
        this.systemaddress = entry.get('SystemAddress', None)  # type: ignore

        if event_name == 'docked':
            this.eddn.parent.after(this.eddn.REPLAY_DELAY, this.eddn.sender.queue_check_and_send, False)

    elif event_name == 'approachbody':
        this.body_name = entry['Body']
        this.body_id = entry.get('BodyID')

    elif event_name == 'leavebody':
        # NB: **NOT** SupercruiseEntry, because we won't get a fresh
        #     ApproachBody if we don't leave Orbital Cruise and land again.
        # *This* is triggered when you go above Orbital Cruise altitude.
        # Status.json BodyName clears when the OC/Glide HUD is deactivated.
        this.body_name = None
        this.body_id = None

    elif event_name == 'music':
        if entry['MusicTrack'] == 'MainMenu':
            this.body_name = None
            this.body_id = None
            this.status_body_name = None

    # Events with their own EDDN schema
    if config.get_int('output') & config.OUT_EDDN_SEND_NON_STATION and not state['Captain']:

        if event_name == 'fssdiscoveryscan':
            return this.eddn.export_journal_fssdiscoveryscan(cmdr, system, state['StarPos'], is_beta, entry)

        elif event_name == 'navbeaconscan':
            return this.eddn.export_journal_navbeaconscan(cmdr, system, state['StarPos'], is_beta, entry)

        elif event_name == 'codexentry':
            return this.eddn.export_journal_codexentry(cmdr, state['StarPos'], is_beta, entry)

        elif event_name == 'scanbarycentre':
            return this.eddn.export_journal_scanbarycentre(cmdr, state['StarPos'], is_beta, entry)

        elif event_name == 'navroute':
            return this.eddn.export_journal_navroute(cmdr, is_beta, entry)

        elif event_name == 'fcmaterials':
            return this.eddn.export_journal_fcmaterials(cmdr, is_beta, entry)

        elif event_name == 'approachsettlement':
            # An `ApproachSettlement` can appear *before* `Location` if you
            # logged at one.  We won't have necessary augmentation data
            # at this point, so bail.
            if system is None:
                return ""

            return this.eddn.export_journal_approachsettlement(
                cmdr,
                system,
                state['StarPos'],
                is_beta,
                entry
            )

        elif event_name == 'fsssignaldiscovered':
            this.eddn.enqueue_journal_fsssignaldiscovered(entry)

        elif event_name == 'fssallbodiesfound':
            return this.eddn.export_journal_fssallbodiesfound(
                cmdr,
                system,
                state['StarPos'],
                is_beta,
                entry
            )

        elif event_name == 'fssbodysignals':
            return this.eddn.export_journal_fssbodysignals(
                cmdr,
                system,
                state['StarPos'],
                is_beta,
                entry
            )

    # Send journal schema events to EDDN, but not when on a crew
    if (config.get_int('output') & config.OUT_EDDN_SEND_NON_STATION and not state['Captain'] and
        (event_name in ('location', 'fsdjump', 'docked', 'scan', 'saasignalsfound', 'carrierjump')) and
            ('StarPos' in entry or this.coordinates)):

        # strip out properties disallowed by the schema
        for thing in (
            'ActiveFine',
            'CockpitBreach',
            'BoostUsed',
            'FuelLevel',
            'FuelUsed',
            'JumpDist',
            'Latitude',
            'Longitude',
            'Wanted'
        ):
            entry.pop(thing, None)

        if 'Factions' in entry:
            # Filter faction state to comply with schema restrictions regarding personal data. `entry` is a shallow copy
            # so replace 'Factions' value rather than modify in-place.
            entry['Factions'] = [
                {
                    k: v for k, v in f.items() if k not in (
                        'HappiestSystem', 'HomeSystem', 'MyReputation', 'SquadronFaction'
                    )
                }
                for f in entry['Factions']
            ]

        # add planet to Docked event for planetary stations if known
        if event_name == 'docked' and this.body_name:
            entry['Body'] = this.body_name
            entry['BodyType'] = 'Planet'

        # The generic journal schema is for events:
        #   Docked, FSDJump, Scan, Location, SAASignalsFound, CarrierJump
        # (Also CodexEntry, but that has its own schema and handling).
        # Journals 2021-08-23 to 2022-05-29
        #                   StarSystem  SystemAddress  StarPos
        # Docked                Y             Y           N
        # FSDJump               Y             Y           Y
        # Scan                  Y             Y           N
        # Location              Y             Y           Y
        # SAASignalsFound       N             Y           N
        # CarrierJump           Y             Y           Y

        if 'SystemAddress' not in entry:
            logger.warning(f"journal schema event({entry['event']}) doesn't contain SystemAddress when it should, "
                           "aborting")
            return "No SystemAddress in event, aborting send"

        # add mandatory StarSystem and StarPos properties to events
        if 'StarSystem' not in entry:
            if this.systemaddress is None or this.systemaddress != entry['SystemAddress']:
                logger.warning(f"event({entry['event']}) has no StarSystem, but SystemAddress isn't current location")
                return "Wrong System! Delayed Scan event?"

            if not system:
                logger.warning(f"system is falsey, can't add StarSystem to {entry['event']} event")
                return "system is falsey, can't add StarSystem"

            entry['StarSystem'] = system

        if 'StarPos' not in entry:
            if not this.coordinates:
                logger.warning(f"this.coordinates is falsey, can't add StarPos to {entry['event']} event")
                return "this.coordinates is falsey, can't add StarPos"

            # Gazelle[TD] reported seeing a lagged Scan event with incorrect
            # augmented StarPos: <https://github.com/EDCD/EDMarketConnector/issues/961>
            if this.systemaddress is None or this.systemaddress != entry['SystemAddress']:
                logger.warning(f"event({entry['event']}) has no StarPos, but SystemAddress isn't current location")
                return "Wrong System! Delayed Scan event?"

            entry['StarPos'] = list(this.coordinates)

        try:
            this.eddn.export_journal_generic(cmdr, is_beta, filter_localised(entry))

        except requests.exceptions.RequestException as e:
            logger.debug('Failed in send_message', exc_info=e)
            return _("Error: Can't connect to EDDN")  # LANG: Error while trying to send data to EDDN

        except Exception as e:
            logger.debug('Failed in export_journal_generic', exc_info=e)
            return str(e)

    elif (config.get_int('output') & config.OUT_EDDN_SEND_STATION_DATA and not state['Captain'] and
          event_name in ('market', 'outfitting', 'shipyard')):
        # Market.json, Outfitting.json or Shipyard.json to process

        try:
            if this.marketId != entry['MarketID']:
                this.commodities = this.outfitting = this.shipyard = None
                this.marketId = entry['MarketID']

            journaldir = config.get_str('journaldir')
            if journaldir is None or journaldir == '':
                journaldir = config.default_journal_dir

            path = pathlib.Path(journaldir) / f'{entry["event"]}.json'

            with path.open('rb') as f:
                # Don't assume we can definitely stomp entry & event_name here
                entry_augment = json.load(f)
                event_name_augment = entry_augment['event'].lower()
                entry_augment['odyssey'] = this.odyssey

                if event_name_augment == 'market':
                    this.eddn.export_journal_commodities(cmdr, is_beta, entry_augment)

                elif event_name_augment == 'outfitting':
                    this.eddn.export_journal_outfitting(cmdr, is_beta, entry_augment)

                elif event_name_augment == 'shipyard':
                    this.eddn.export_journal_shipyard(cmdr, is_beta, entry_augment)

        except requests.exceptions.RequestException as e:
            logger.debug(f'Failed exporting {entry["event"]}', exc_info=e)
            return _("Error: Can't connect to EDDN")  # LANG: Error while trying to send data to EDDN

        except Exception as e:
            logger.debug(f'Failed exporting {entry["event"]}', exc_info=e)
            return str(e)

    tracking_ui_update()

    return None


def cmdr_data_legacy(data: CAPIData, is_beta: bool) -> Optional[str]:
    """
    Process new CAPI data for Legacy galaxy.

    Ensuring the correct EDDN `header->gameversion` is achieved by use of
    `EDDN.capi_gameversion_from_host_endpoint()` in:

        `EDDN.export_outfitting()`
        `EDDN.export_shipyard()`
        `EDDN.export_outfitting()`

    Thus we can just call through to the 'not Legacy' version of this function.
    :param data: CAPI data to process.
    :param is_beta: bool - True if this is a beta version of the Game.
    :return: str - Error message, or `None` if no errors.
    """
    return cmdr_data(data, is_beta)


def cmdr_data(data: CAPIData, is_beta: bool) -> Optional[str]:  # noqa: CCR001
    """
    Process new CAPI data for not-Legacy galaxy (might be beta).

    :param data: CAPI data to process.
    :param is_beta: bool - True if this is a beta version of the Game.
    :return: str - Error message, or `None` if no errors.
    """
    # 'Update' can trigger CAPI queries before plugins have been fed any
    # Journal events.  So this.cmdr_name might not be set otherwise.
    if (
        not this.cmdr_name
        and data.get('commander') and (cmdr_name := data['commander'].get('name'))
    ):
        this.cmdr_name = cmdr_name

    if (data['commander'].get('docked') or (this.on_foot and monitor.station)
            and config.get_int('output') & config.OUT_EDDN_SEND_STATION_DATA):
        try:
            if this.marketId != data['lastStarport']['id']:
                this.commodities = this.outfitting = this.shipyard = None
                this.marketId = data['lastStarport']['id']

            status = this.parent.children['status']
            old_status = status['text']
            if not old_status:
                status['text'] = _('Sending data to EDDN...')  # LANG: Status text shown while attempting to send data
                status.update_idletasks()

            this.eddn.export_commodities(data, is_beta)
            this.eddn.export_outfitting(data, is_beta)
            this.eddn.export_shipyard(data, is_beta)
            if not old_status:
                status['text'] = ''
                status.update_idletasks()

        except requests.RequestException as e:
            logger.debug('Failed exporting data', exc_info=e)
            return _("Error: Can't connect to EDDN")  # LANG: Error while trying to send data to EDDN

        except Exception as e:
            logger.debug('Failed exporting data', exc_info=e)
            return str(e)

    return None


MAP_STR_ANY = Mapping[str, Any]


def capi_is_horizons(economies: MAP_STR_ANY, modules: MAP_STR_ANY, ships: MAP_STR_ANY) -> bool:
    """
    Indicate if the supplied data indicates a player has Horizons access.

    This is to be used **only** for CAPI-sourced data and **MUST** be used
    for CAPI data!!!

    If the account has Horizons access then CAPI `/shipyard` will always see
    the Horizons-only modules/ships.  You can**NOT** use the Journal horizons
    flag for this!  If logged in to the base game on an account with Horizons,
    which is all of them now, CAPI `/shipyard` will *still* return all of the
    Horizons-only modules and ships.

    :param economies: Economies of where the Cmdr is docked.
    :param modules: Modules available at the docked station.
    :param ships: Ships available at the docked station.
    :return: bool - True if the Cmdr has Horizons access.
    """
    economies_colony = False
    modules_horizons = False
    ship_horizons = False

    if isinstance(economies, dict):
        economies_colony = any(economy['name'] == 'Colony' for economy in economies.values())

    else:
        logger.error(f'economies type is {type(economies)}')

    if isinstance(modules, dict):
        modules_horizons = any(module.get('sku') == HORIZONS_SKU for module in modules.values())

    else:
        logger.error(f'modules type is {type(modules)}')

    if isinstance(ships, dict):
        if ships.get('shipyard_list') is not None:
            if isinstance(ships.get('shipyard_list'), dict):
                ship_horizons = any(ship.get('sku') == HORIZONS_SKU for ship in ships['shipyard_list'].values())

            else:
                logger.debug('ships["shipyard_list"] is not dict - FC or Damaged Station?')

        else:
            logger.debug('ships["shipyard_list"] is None - FC or Damaged Station?')

    else:
        logger.error(f'ships type is {type(ships)}')

    return economies_colony or modules_horizons or ship_horizons


def dashboard_entry(cmdr: str, is_beta: bool, entry: dict[str, Any]) -> None:
    """
    Process Status.json data to track things like current Body.

    :param cmdr: Current Commander name.
    :param is_beta: Whether non-live game version was detected.
    :param entry: The latest Status.json data.
    """
    this.status_body_name = None
    if 'BodyName' in entry:
        if not isinstance(entry['BodyName'], str):
            logger.warning(f'BodyName was present but not a string! "{entry["BodyName"]}" ({type(entry["BodyName"])})')

        else:
            this.status_body_name = entry['BodyName']

    tracking_ui_update()<|MERGE_RESOLUTION|>--- conflicted
+++ resolved
@@ -403,7 +403,7 @@
         """
         logger.trace_if("plugin.eddn.send", "Sending message")
         should_return: bool
-        new_data: Dict[str, Any] = {}
+        new_data: dict[str, Any]
 
         should_return, new_data = killswitch.check_killswitch('plugins.eddn.send', json.loads(msg))
         if should_return:
@@ -639,12 +639,7 @@
         :param is_beta: whether or not we're currently in beta mode
         """
         should_return: bool
-<<<<<<< HEAD
-        new_data: Dict[str, Any] = {}
-
-=======
         new_data: dict[str, Any]
->>>>>>> 5d5b091d
         should_return, new_data = killswitch.check_killswitch('capi.request./market', {})
         if should_return:
             logger.warning("capi.request./market has been disabled by killswitch.  Returning.")
@@ -777,12 +772,7 @@
         :param is_beta: whether or not we're currently in beta mode
         """
         should_return: bool
-<<<<<<< HEAD
-        new_data: Dict[str, Any] = {}
-
-=======
         new_data: dict[str, Any]
->>>>>>> 5d5b091d
         should_return, new_data = killswitch.check_killswitch('capi.request./shipyard', {})
         if should_return:
             logger.warning("capi.request./shipyard has been disabled by killswitch.  Returning.")
@@ -850,12 +840,7 @@
         :param is_beta: whether or not we are in beta mode
         """
         should_return: bool
-<<<<<<< HEAD
-        new_data: Dict[str, Any] = {}
-
-=======
         new_data: dict[str, Any]
->>>>>>> 5d5b091d
         should_return, new_data = killswitch.check_killswitch('capi.request./shipyard', {})
         if should_return:
             logger.warning("capi.request./shipyard has been disabled by killswitch.  Returning.")
@@ -2188,9 +2173,6 @@
     :param state: `dict` - Current `monitor.state` data.
     :return: `str` - Error message, or `None` if no errors.
     """
-    should_return: bool
-    new_data: Dict[str, Any] = {}
-
     should_return, new_data = killswitch.check_killswitch('plugins.eddn.journal', entry)
     if should_return:
         plug.show_error(_('EDDN journal handler disabled. See Log.'))  # LANG: Killswitch disabled EDDN
