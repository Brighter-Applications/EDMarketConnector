--- conflicted
+++ resolved
@@ -1,13 +1,5 @@
 requests==2.31.0
 pillow==10.3.0
-<<<<<<< HEAD
-# requests depends on this now ?
-charset-normalizer==3.3.2
-
 watchdog==4.0.0
-# Commented out because this doesn't package well with py2exe
-=======
-watchdog==3.0.0
->>>>>>> 9b6570d6
 infi.systray==0.1.12; sys_platform == 'win32'
 semantic-version==2.10.0