This is the master changelog for Elite Dangerous Market Connector.  Entries are in reverse chronological order (latest first).
---
* We currently test against, and package with, Python 3.11.7, 32-bit.
  * As a result, we do not support Windows 7, 8, or 8.1.
  * Developers can check the contents of the `.python-version` file
      in the source (not distributed with the Windows installer) for the
      currently used version.
---
Release 5.10.6
===
This release contains the data information for the new SCO modules added in Elite update 18.04. 
This should represent full support for the new Python Mk II.

We now sign our code! This does mean that built EXEs are now slightly modified on our developer's machines.
For information on what this means, and opt-out options, please visit https://github.com/EDCD/EDMarketConnector/wiki/Code-Signing-and-EDMC

**Changes and Enhancements**
<<<<<<< HEAD
* Added new SCO Module Details
* Reverted a change from the prior release due to breaking some consumers. 
=======
* Added new SCO and Python Armor Module Details
* Reverted a change from the prior release due to breaking some consumers. 

>>>>>>> 37b13fd8
**Plugin Developers**
* modules.p and ships.p are deprecated, and slated for removal in 5.11+!
* The `openurl()` function in ttkHyperlinkLabel has been deprecated,
and slated for removal in 5.11+! Please migrate to `webbrowser.open()`.

**Plugin Developers**
* modules.p and ships.p are deprecated, and slated for removal in 5.11+!
* The `openurl()` function in ttkHyperlinkLabel has been deprecated,
and slated for removal in 5.11+! Please migrate to `webbrowser.open()`.

Release 5.10.5
===
This release contains a fix for a bug that could crash EDMC's console versions when reading outfitting information
from the new SCO Frame Shift Drive modules. 

Please note that this does not offer full support for the new SCO modules or the Python Mk II. More support will
be added in a future update.

We now sign our code! This does mean that built EXEs are now slightly modified on our developer's machines.
For information on what this means, and opt-out options, please visit https://github.com/EDCD/EDMarketConnector/wiki/Code-Signing-and-EDMC

**Changes and Enhancements**
* Updated Translations
* Added limited data regarding the Python Mk II
* Added a few Coriolis module information entries

**Bug Fixes**
* Fixed a bug that could cause the new SCO modules to display improper ratings or sizes
* Fixed a bug where the new SCO modules would display as a normal Frame Shift Drive
* Fixed a bug which could crash EDMC if the exact details of a Frame Shift Drive were unknown

**Plugin Developers**
* modules.p and ships.p are deprecated, and slated for removal in 5.11+!
* The `openurl()` function in ttkHyperlinkLabel has been deprecated,
and slated for removal in 5.11+! Please migrate to `webbrowser.open()`.

Release 5.10.4
===
This release contains updated dependencies, modules files, translations, and adds two new EDDN schemas. It also 
adds Turkish translations to EDMC!

We now sign our code! This does mean that built EXEs are now slightly modified on our developer's machines.
For information on what this means, and opt-out options, please visit https://github.com/EDCD/EDMarketConnector/wiki/Code-Signing-and-EDMC

**Changes and Enhancements**
* Adds Turkish Translations to EDMC
* Adds DockingDenied and DockingGranted EDDN Schemas
* Updated FDevIDs Dependency
* Updated Translations
* Updated modules files to process several missing module types used for bug squishing or going fast
* Updated Python Dependencies

**Bug Fixes**
* Fixed a bug on older Python versions which couldn't import updated type annotations

**Plugin Developers**
* modules.p and ships.p are deprecated, and slated for removal in 5.11+!
* The `openurl()` function in ttkHyperlinkLabel has been deprecated,
and slated for removal in 5.11+! Please migrate to `webbrowser.open()`.

Release 5.10.3
===
This release contains a bugfix for the shipyard outfitting parsing system and an update to the French translations. 

We now sign our code! This does mean that built EXEs are now slightly modified on our developer's machines.
For information on what this means, and opt-out options, please visit https://github.com/EDCD/EDMarketConnector/wiki/Code-Signing-and-EDMC

**Changes and Enhancements**
* Updated French Translations

**Bug Fixes**
* Fixed a bug that crashed the outfitting system when encountering armor. (Thanks TCE team for identifying this one!)

**Plugin Developers**
* modules.p and ships.p are deprecated, and slated
for removal in the next major release! Please look for that change coming soon. 
* Note to plugin developers: The `openurl()` function in ttkHyperlinkLabel has been deprecated,
and slated for removal in the next major release! Please migrate to `webbrowser.open()`.

Release 5.10.2
===
This release contains updated dependencies, some bug fixes, a few minor enhancements to some supporting files, 
and some resorted resources as well as a new image for some of the built EXEs.

We now sign our code! This does mean that built EXEs are now slightly modified on our developer's machines.
For information on what this means, and opt-out options, please visit https://github.com/EDCD/EDMarketConnector/wiki/Code-Signing-and-EDMC

**Changes and Enhancements**
* Added additional logging to the Python build string in the case of missing files
* Added a new icon to EDMC's Command-Line EXE
* Added additional logging to the build system
* Updated several dependencies
* Updated FDEV IDs
* Updated relevant copyright dates
* Updated automatic build script to support code signing workflow
* Updated translations to the latest versions
* Moved a few unused files to the resources folder. These files have no references in the code

**Bug Fixes**
* Fixed a bug that could cause EDMC to handle SIGINT signals improperly
* Fixed a bug that could result in URL providers to be set to invalid values
* Fixed a bug that could result in Coriolis URL providers to revert back to "Auto" on language translations
* Fixed a bug where Inara didn't understand being blown up by a Thargoid, and blew itself up instead
* Fixed a printing issue for the localization system for unused strings

**Removed Files**
* Removed two unused manifest and MacOS icon files which are no longer in use.

**Known Issues**
* Some users of TCE have reported issues with newer versions of EDMC with TCE. 
  * We have been unable to replicate this issue. If you are able to assist, please 
  add your information here: https://github.com/EDCD/EDMarketConnector/issues/2176

**Plugin Developers**
* modules.p and ships.p are deprecated, and slated
for removal in the next major release! Please look for that change coming soon. 
* Note to plugin developers: The `openurl()` function in ttkHyperlinkLabel has been deprecated,
and slated for removal in the next major release! Please migrate to `webbrowser.open()`.

Release 5.10.1
===
This release contains a number of bugfixes, minor performance enhancements,
workflow and dependency updates, and a function deprecation. 

Note to plugin developers: modules.p and ships.p are deprecated, and slated
for removal in the next major release! Please look for that change coming soon. 

Note to plugin developers: The `openurl()` function in ttkHyperlinkLabel has been deprecated,
and slated for removal in the next major release! Please migrate to `webbrowser.open()`.

**Changes and Enhancements**
* Deprecated `openurl()`. Please migrate to `webbrowser.open()`
* Updated a number of list comparisons to use more efficient tuple comparisons
* Updated a few type hints
* Updated a few binary comparitors to be more efficient
* Moved `resources.json` and `modules.json` back to the top level for all users
* Updated several dependencies
* Updated Python version to 3.11.7

**Bug Fixes**
* Fixed an issue where resources files could be in different locations for different users.
  * These files are now in the same location (top level) for all users on all distributions.
* Fixed an issue where CMDRs without the Git application installed would crash on start if running from Source.
  * Thanks to the Flatpak team for pointing this one out!
* Fixed a bug where CMDRs running from source would have their git hash version displayed as UNKNOWN.
  * We're now more failure tolerant and use the bundled .gitversion if no true git hash is provided.
* Fixed a bug where starting two copies of EDMC with a valid install would not generate a duplicate warning.

Release 5.10.0
===
This release contains a number of under-the-hood changes to EDMC designed to improve performance, code
maintainability, and stability of the EDMC application, while providing new features and quality-of-life fixes.

Note to plugin developers: modules.p and ships.p are deprecated, and slated
for removal in the next major release! Please look for that change coming soon. 

**Changes and Enhancements**
* Added new `modules.json` and `ships.json` files to improve security and readability
* Added a core Spansh URL provider plugin
* Added a new auth response page for successful FDEV authentication
* Added a new Open Log Folder option to the Help menu
* Added a new `--start_min` command flag to force the application to start minimized
* Added a new pop-up if plugins fail to load or are not supported
* Updated commodities and module files to the latest versions
* Updated core EDMC and core Plugin menus to a standardized layout
* Updates the Inara URL formats to the new endpoints

**Bug Fixes**
* Fixed an issue where indentation of text strings in certain settings windows under various languages 
would be unevenly indented
* Fixed an issue where the Plugins Folder label in the Plugins settings window would cut off the 
selection box for the plugin storage location

**Code Clean Up**
* Added future annotation imports to help with code compatibility
* Added a few conditional checks on input processing
* Simplified some RegEx expressions, complex functions, logic flows, and Import statements
* Simplified the WinSparkle GitHub Build Action
* Began to change single-character variables to more descriptive names
* Moved a number of global variables into their requisite classes 
* Updated a number of dependencies to the latest versions
* Updated GitHub Actions to the latest versions
* Updated a number of resource-allocating functions to use more efficient closing logic
* Updated some calls to arrays to be more efficient
* Removed a number of old-style typing hints in favor of PEP 585 style hints
* Removed a number of redundant `if - return - else` or `raise - else` statements for code readability
* Removed some default parameter assignments
* Removed some obsolete calls to Object

**Plugin Developers**
* `modules.p` and `ships.p` have been deprecated, and will be removed in 6.0. 
If you are using these files, please update to use the new `modules.json` and `ships.json` files instead. 
* A new method of standardizing the paddings used in settings panels has been applied to the core settings panels.
We strongly encourage you to follow these style hints! A proper guide will be added to the wiki.


Release 5.9.5
===
This release fixes an uncommon problem with the uninstaller logic if upgrading from a version prior
to 5.9.0 to improve consistancy across versions.

Note to plugin developers: modules.p and ships.p will be deprecated in the next version, and slated
for removal in the next major release! Please look for that change coming soon. 

- Updates Module pickle files to latest values
- Fixes a problem with the uninstaller logic caused by prior versions having fluctuating GUIDs.

Release 5.9.4
===
This release fixes a widely-reported bug that resulted in the cAPI Authentication
flow being disrupted for a subset of users. Thank you to all the CMDRs who reported this to
us and provided logs to us so that we could get the issue isolated.

- Fixes a missing registry issue that could cause the EDMC:// protocol to fail.
(#2061, #2059, #2058, #2057)
- Renames the default start menu shortcut to be more clear. (#2062)

Known Issues
--
- The popup on the EDMC Authentication Box is not translated yet. Ich spreche kein Deutsch.
- The cAPI is giving an Error: 500 on the /shipyard endpoint on carriers. We think this is an FDEV issue.

Release 5.9.3
===
This release is identical to 5.9.2, except reverts a bad change. 

- REVERTS Deprecated load_module() is now retired (#1462)

Release 5.9.2
===
This release fixes a critical issue on clean installs which would not update the
Windows registry to allow for protocol handling. All users are **strongly** encouraged to update.

- Fixes a critical bug with the installer on new installs not creating registry keys (#2046)
- Re-enables automatic submodule updates (#1443)
- Help -> About Version String can now be copied to clipboard (#1936)
- EDMC Task Manager Printout now is less useless (#2045)
- Deprecated load_module() is now retired (#1462)
- API Keys are masked in Settings (#2047)
- Installer will now refuse to install on Win7 and Earlier (#1122)


Release 5.9.1
===
This release updates the build system in use for EDMC to a more feature-rich installer, as well 
as updating the commodity information to be up-to-date for Update 16.

NOTE: This version hands over the installer to an EXE file for Windows instead of an MSI.
This does not change any functionality or plugin capability of EDMC. You **_may_** need to 
manually close EDMC during the update process if updating from version 5.9.0 or earlier.

* Removed the old WiX Build System
* Handed over the Build system to Inno Setup
* Broke apart the Build and Installer scripts for ease of development
* Updated FDevIDs to latest version
* Updated coriolis-data to latest version
* Updated some internal documentation.

Release 5.9.0
===
This release is essentially the same as 5.9.0-rc1 with only a typo, the version and
this changelog updated.

This release contains the removal of the EDDB module, as well as a few under-the-hood
updates.

* Removes the EDDB plugin due to EDDB shutting down.
* Unsets EDDB as the default handler for certain URL preferences.
* Updates the FDevIDs to latest versions.
* Removes EDDB references from help string documentations.
* Updated a number of dependencies to their latest working versions

Release 5.8.1
===
This fixes a bug where the Cmdr/APIKey sections on Settings > EDSM would never
be shown.

Release 5.8.0
===
This release is essentially the same as 5.8.0-rc3 with only the version and
this changelog updated.

It brings a new feature related to Fleetcarrier data, some convenience for
Linux users, some fixes, and otherwise some internal changes that should not
adversely affect either users or third-party plugins.  For the latter, read
below for some new/changed things that could benefit you.

* This release, and all future ones, now create two additional archive files
  in the GitHub release:

  1. `EDMarketConnector-release-<version>.zip`
  2. `EDMarketConnector-release-<version>.tar.gz`

    The advantage of these over the GitHub auto-generated ones is that they
    have been hand-crafted to contain *all* the necessary files, and *only*
    those files.

    **If you use the application from source, and not via a git clone, then we
    highly recommend you use one of these archives, not the GitHub
    auto-generated ones.**

    Anyone installing on Windows should continue to use the
    `EDMarketConnector_win_<version>.msi` files as before.

* **New Feature** - You can now have the application query the `/fleetcarrier`
  CAPI endpoint for data about your Fleet Carrier.  The data will then be
  passed to interested plugins.

  Note that there are some caveats:

  1. This feature defaults to *Off*.  The option is on the Configuration tab
    of Settings as "Enable Fleetcarrier CAPI Queries".  **It is advised to only
    enable this if you know you utilise plugins that make use of the data.**
  2. These queries are *only* triggered by `CarrierBuy` and `CarrierStats`
    Journal events, i.e. upon buying a Fleetcarrier or opening the Carrier
    Management UI in-game.  **NB: There is a 15 minute cooldown between
    queries.**
    
  3. If you have Fleetcarrier cargo which got into the cargo hold through a lot
    of individual transactions, or if you have a lot of separate buy/sell
    orders then these queries can take a *long* time to complete.
  
      **If this happens with your game account then all other CAPI queries will
    be blocked until the `/fleetcarrier` query completes.**  'Other CAPI
    queries' means those usually triggered upon docking to gather station
    market, shipyard and outfitting data.  To ameliorate the effects of this
    there is currently a timeout of 60 seconds on `/fleetcarrier` queries,
    **and will not occur more often than every 15 minutes**.

      We plan to address this by moving the `/fleetcarrier` queries into their
    own separate thread in the future.

* The code for choosing the 'Output' folder is now simply the `tkinter`
  function for such a dialogue, rather than a special case on Windows.  In
  the past the former had issues with Unicode characters, but in testing no
  such issue was observed (on a supported OS).

* There are two new items on the "Help" menu:
  1. Troubleshooting -> [Wiki:Troubleshooting](https://github.com/EDCD/EDMarketConnector/wiki/Troubleshooting)
  2. Report A Bug -> [Issues - New Bug Report](https://github.com/EDCD/EDMarketConnector/issues/new?assignees=&labels=bug%2C+unconfirmed&template=bug_report.md&title=)

* Translations have been updated.  Thanks again to our volunteer translators!

* If we ever activate any functionality killswitches, the popup denoting which
  are active has been made more readable.

* There's a new section in `Contributing.md` - "Python Environment".  This
  should aid any new developers in getting things set up.

Linux Users
---
We now ship an `io.edcd.EDMarketConnector.desktop` file.  To make use of this
you should run `scripts/linux-setup.sh` *once*.  This will:

1. Check that you have `$HOME/bin` in your PATH.  If not, it will abort.
2. Create a shell script `edmarketconnector` in `$HOME/bin` to launch the
  application.

    NB: This relies on the filesystem location you placed the source in not
    changing. So if you move the source you will need to re-run the script.
3. Copy the .desktop and .icon files into appropriate locations.  The .desktop
  file utilises the shell script created in step 2, and thus relies on it
  existing *and* on it being in a directory that is in your PATH.

Once this has been completed any XDG-compliant desktops should have an entry
for "E:D Market Connector" in their "Games" menu.

Fixes
---

* The tracking of a Cmdr's location that was being performed by the core EDDN
  plugin has been moved into the Journal monitoring code.  This results in
  the tracking being correct upon application (re)start, reflecting the state
  from the latest Journal file, rather than only picking up with any
  subsequent new Journal events.

  This change should remove instances of "Wrong System! Missed Jump ?" and
  similar sanity-check "errors" when continuing to play after a user restarts
  the application whilst the game is running.

  Plugin developers, see below for how this change can positively affect you.

* The name of the files written by "File" > "Save Raw Data" now have a `.`
  between the system and station names.

* Use of CAPI data in `EDMC.exe` when invoked with either `-s` or `-n`
  arguments hadn't been updated for prior changes, causing such invocations to
  fail.  This has been fixed.

Plugin Developers
---

* Each plugin is now handed its own sub-frame as the `parent` parameter passed
  to `plugin_app()` *instead of the actual main UI frame*.  These new Frames
  are placed in the position that plugin UI would have gone into. This should
  have no side effects on well-behaved plugins.

  However, if you have code that attempts to do things like `parent.children()`
  or the like in your `plugin_app()` implementation, this might have stopped
  working.  You shouldn't be trying to do anything with any of the UI outside
  your plugin *anyway*, but if you definitely have a need then look things up
  using `.nametowidget()`.  There are examples in the core plugins (which *DO*
  have good reason, due to maintaining main UI label values).

  All of the plugins listed on our Wiki were given *perfunctory* testing and no
  issues from this change were observed.

  This is a necessary first step to some pending plugin/UI work:

  * [UI: Alllow for re-ordering third-party plugins' UIs](https://github.com/EDCD/EDMarketConnector/issues/1792)
  * [UI: Allow configuration of number of UI columns.](https://github.com/EDCD/EDMarketConnector/issues/1813)
  * [Re-work how Plugins' Settings are accessed](https://github.com/EDCD/EDMarketConnector/issues/1814)
* **New** - `capi_fleetcarrier()` function to receive the data from a CAPI
  `/fleetcarrier` query.  See PLUGINS.md for details.

* It was found that the `ShutDown` event (note the capitalisation, this is
  distinct from the actual Journal `Shutdown` event) synthesized for plugins
  when it is detected that the game has exited was never actually being
  delivered. Instead this was erroneously replaced with a synthesized `StartUp`
  event. This has been fixed.

* As the location tracking has been moved out of the core EDDN plugin, and into
  monitor.py all of it is now available as members of the `state` dictionary
  which is passed to `journal_entry()`.

  This both means that no plugin should need to perform such location state
  tracking itself *and* they can take advantage of it being fully up to date
  when a user restarts the application with the game running.

  A reminder: When performing 'catch up' on the newest Journal file found at
  startup, the application does **not** pass any events to the
  `journal_entry()` method in plugins.  This is to avoid spamming with
  data/state that has possibly already been handled, and in the case of the
  Cmdr moving around will end up not being relevant by the time the end of the
  file is reached.  This limitation was also why the core EDDN plugin couldn't
  properly initiate its location tracking state in this scenario.

  See PLUGINS.md for details of the new `state` members.  Pay particular
  attention to the footnote that details the caveats around Body tracking.

  Careful testing has been done for *only* the following. So, if you make use
  of any of the other new state values and spot a bug, please report it:

  1. SystemName
  2. SystemAddress
  3. Body (Name)
  4. BodyID
  5. BodyType
  6. StationName
  7. StationType
  8. (Station) MarketID

* There is an additional property `request_cmdr` on `CAPIData` objects, which
  records the name of the Cmdr the request was made for.

* `FDevIDs` files are their latest versions at time of this version's build.

* `examples\plugintest` - dropped the "pre-5.0.0 config" code, as it's long
  since irrelevant.

Developers
---

* If you utilise a git clone of the source code, you should also ensure the
  sub-modules are initialised and synchronised.
  [wiki:Running from source](https://github.com/EDCD/EDMarketConnector/wiki/Running-from-source#obtain-a-copy-of-the-application-source)
  has been updated to include the necessary commands.

* The `coriolis-data` git sub-module now uses an HTTPS, not "git" URL, so won't
  require authentication for a simple `git pull`.

* If you have a `dump` directory in CWD when running EDMarketConnector.py under
  a debugger you will get files in that location when CAPI queries complete.
  This will now include files with names of the form
  `FleetCarrier.<callsign>.<timstamp>.json` for `/fleetcarrier` data.

* All the main UI tk widgets are now properly named.  This might make things
  easier if debugging UI widgets as you'll no longer see a bunch of `!label1`,
  `!frame1` and the like.

  Each plugin's separator is named as per the scheme `plugin_hr_<X>`, and when
  a plugin has UI its new container Frame is named `plugin_X`.  Both of these
  start with `1`, not `0`.

---

Release 5.7.0
===
This release re-enables CAPI queries for Legacy players.  As a result, the
'Update' button functionality is now restored for Legacy players, along with
"Automatically update on docking" functionality.

* We now test against, and package with, Python 3.11.1, 32-bit.

* This release is functionally identical to 5.7.0-rc1, as no problems were
  reported with that.

* As noted above, Legacy players now have CAPI functionality once more.
  Plugin developers check below for how you can determine the source galaxy
  of such data.

* Due to a bug it turned out that a workaround for "old browsers don't support
  very long URLs" had been inactive since late 2019.  As no-one has noticed
  or complained we've now removed the defunct code in favour of the simple
  `webbrowser.open(<url>)`.

  Testing showed that all of Firefox, Chrome and Chrome-based Edge worked with
  very long URLs without issues.

* `EDMC.exe -n` had been broken for a while, it now functions once more.

* Some output related to detecting and parsing `gameversion` from Journals
  has been moved from INFO to DEBUG.  This returns the output of any `EDMC.exe`
  command to the former, quieter, version.

Bugs
---
* A corner case of "game not running" and "user presses 'Update' button" would
  result in an empty `uploaderID` string being sent to EDDN.  Such messages are
  still accepted by the EDDN Gateway, and the Relay then obfuscates this field
  anyway.  So, at worse, this would make it look like the same uploader was in
  lots of different places.  This has been fixed.

* The message about converting legacy `replay.jsonl` was being emitted even
  when there was no file to convert.  This has been fixed.

Plugin Developers
---
* An erroneous statement about "all of Python stdlib" in PLUGINS.md has been
  corrected.  We don't/can't easily include all of this.  Ask if any part of it
  you require is missing.

* In order to not pass Legacy data to plugins without them being aware of it
  there is now a new function `cmdr_data_legacy()`, which mirrors the
  functionality of `cmdr_data()`, but for Legacy data only.  See PLUGINS.md
  for more details.

* The `data` passed to `cmdr_data()` and `cmdr_data_legacy()` is now correctly
  typed as `CAPIData`.  This is a sub-class of `UserDict`, so you can continue
  to use it as such.  However, it also has one extra property, `source_host`,
  which can be used to determine if the data was from the Live or Legacy
  CAPI endpoint host.  See PLUGINS.md for more details.

* If any plugin had been attempting to make use of `config.get_int('theme')`,
  then be aware that we've finally moved from hard-coded values to actual
  defined constants.  Example use would be as in:
  ```python
  from config import config
  from theme import theme
  
  active_theme = config.get_int('theme')
  if active_theme == theme.THEME_DARK:
      ...
  elif active_theme == theme.THEME_TRANSPARENT:
      ...
  elif active_theme == theme.THEME_DEFAULT:
      ...
  else:
      ...
  ```
  But remember that all tkinter widgets in plugins will inherit the main UI
  current theme colours anyway.

* The contents of `NavRoute.json` will now be loaded during 'catch-up' when
  EDMarketConnector is (re-)started.  The synthetic `StartUp` (note the 
  capitalisation) event that is emitted after the catch-up ends will have
  `state['NavRoute']` containing this data.

  However, the `Fileheader` event from detecting a subsequent new Journal file
  *will* blank this data again.  Thus, if you're interested in "last plotted
  route" on startup you should react to the `StartUp` event.  Also, note that
  the contents *will* indicate a `NavRouteClear` if that was the last such
  event.

  PLUGINS.md has been updated to reflect this.

* If you've ever been in the habit of running our `develop` branch, please
  don't.  Whilst we try to ensure that any code merged into this branch doesn't
  contain bugs, it hasn't at that point undergone more thorough testing.
  Please use the `stable` branch unless otherwise directed.

* Some small updates have been made in `edmc_data` as a part of reviewing the
  latest update to `coriolis-data`.
  We make no guarantee about keeping these parts of `edmc_data` up to date.
  Any plugins attempting to use that data should look at alternatives, such
  as [FDevIDs/outfitting.csv](https://github.com/EDCD/FDevIDs/blob/master/outfitting.csv).

  A future update might remove those maps, or at least fully deprecate their
  use by plugins.  Please contact us **now** if you actually make use of this
  data.

---

Release 5.6.1
===
This release addresses some minor bugs and annoyances with v5.6.0, especially
for Legacy galaxy players.

In general, at this early stage of the galaxy split, we prefer to continue to
warn Legacy users who have 'send data' options active for sites that only
accept Live data.  In the future this might be reviewed and such warnings
removed such that the functionality *fails silently*.  This might be of use
to users who actively play in both galaxies.

* CAPI queries will now **only be attempted for Live galaxy players**  This is
  a stop-gap whilst the functionality is implemented for Legacy galaxy players.
  Doing so prevents using Live galaxy data whilst playing Legacy galaxy, which
  would be increasingly wrong and misleading.
  1. 'Automatic update on docking' will do nothing for Legacy players.
  2. Pressing the 'Update' button whilst playing Legacy will result in a status
    line message "CAPI for Legacy not yet supported", and otherwise achieve
    nothing.  **The only function of this button is to query CAPI data and
    pass it to plugins, which does *not* include Inara and EDSM**.
  3. A Legacy player trying to use "File" > "Status" will get the message
    "Status: No CAPI data yet" due to depending on CAPI data.
  
  It is hoped to implement CAPI data retrieval and use for Legacy players soon,
  although this will likely entail extending the plugins API to include a new
  function specifically for this.  Thus only updated plugins would support
  this.
* EDDN: Where data has been sourced from the CAPI this application now sends
  a header->gameversion in the format `"CAPI-(Live|Legacy)-<endpoint"` as per
  [the updated documentation](https://github.com/EDCD/EDDN/blob/live/docs/Developers.md#gameversions-and-gamebuild).
  1. As *this* version only queries CAPI for Live players that will only be
  `"CAPI-Live-<endpoint>"` for the time being.

  2. If, somehow, the CAPI host queried matches neither the
  current Live host, the Legacy host, nor the past beta host, you will see
  `"CAPI-UNKNOWN-<endpoint>"`.

  3. As that statement implies, this application will also signal 'Live' if
  `pts-companion.orerve.net` has been used, due to detecting an alpha or beta
  version of the game.  However, in that case the `/test` schemas will be used.
  
  Closes [#1734](https://github.com/EDCD/EDMarketConnector/issues/1734).
* Inara: Only warn about Legacy data if sending is enabled in Settings > Inara.

  Closes [#1730](https://github.com/EDCD/EDMarketConnector/issues/1730).
* Inara: Handling of some events has had a sanity check added so that the
  Inara API doesn't complain about empty strings being sent.  In these cases
  the event will simply not be sent.

  Closes [#1732](https://github.com/EDCD/EDMarketConnector/issues/1732).

* EDSM: EDSM has decided to accept only Live data on its API.  Thus, this
  application will only attempt to send data for Live galaxy players.

  If a Legacy galaxy player has the Settings > EDSM > "Send flight log and
  Cmdr status to EDSM" option active then they will receive an error about
  this at most once every 5 minutes.  Disabling that option will prevent the
  warning.

Plugin Developers
---
* PLUGINS.md has been updated to make it clear that the only use of imports
  from the `config` module are for setting/getting/removing a plugin's own
  configuration, or detecting application shutdown in progress.
* PLUGINS.md has also been updated to add a note about how the `data` passed
  to a plugin `cmdr_data()` is, strictly speaking, an instance of `CAPIData`,
  which is an extension of `UserDict`.  It has some extra properties on it,
  **but these are for internal use only and no plugin should rely on them**.
* As noted above, implementing CAPI data for Legacy players will likely entail
  an additional function in the API provided to plugins.  See
  [#1728](https://github.com/EDCD/EDMarketConnector/issues/1728) for discussion
  about this.

---

Release 5.6.0
===
The major reason for this release is to address the Live versus Legacy galaxy
split [coming in Update 14 of the game](https://www.elitedangerous.com/news/elite-dangerous-update-14-and-beyond-live-and-legacy-modes).
See the section "Update 14 and the Galaxy Split" below for how this might
impact you.

Changes
---

* We now test against, and package with, Python 3.10.8.
* The code for sending data to EDDN has been reworked.  This changes the
  'replay log' from utilising an internal array, backed by a flat file
  (`replay.jsonl`), to an sqlite3 database.

  As a result:
  1. Any messages stored in the old `replay.jsonl` are converted at startup,
    if that file is present, and then the file removed.
  2. All new messages are stored in this new sqlite3 queue before any attempt
    is made to send them.  An immediate attempt is then made to send any
    message not affected by "Delay sending until docked".
  3. Sending of queued messages will be attempted every 5 minutes, unless
    "Delay sending until docked" is active and the Cmdr is not docked in
    their own ship.  This is in case a message failed to send due to an issue
    communicating with the EDDN Gateway.
  4. When you dock in your own ship an immediate attempt to send all queued
    messages will be initiated.
  5. When processing queued messages the same 0.4-second inter-message delay
    as with the old code has been implemented.  This serves to not suddenly
    flood the EDDN Gateway.  If any message fails to send for Gateway reasons,
    i.e. not a bad message, then this processing is abandoned to wait for
    the next invocation.

  The 5-minute timer in point 3 differs from the old code, where almost any
  new message sending attempt could initiate processing of the queue.  At
  application startup this delay is only 10 seconds.

  Currently, the feedback of "Sending data to EDDN..." in the UI status line
  has been removed.

  **If you do not have "Delay sending until docked" active, then the only
  messages that will be at all delayed will be where there was a communication
  problem with the EDDN Gateway, or it otherwise indicated a problem other
  than 'your message is bad'.**
* As a result of this EDDN rework this application now sends appropriate
  `gameversion` and `gamebuild` strings in EDDN message headers.
  The rework was necessary in order to enable this, in case of any queued
  or delayed messages which did not contain this information in the legacy
  `replay.jsonl` format.
* For EDSM there is a very unlikely set of circumstances that could, in theory
  lead to some events not being sent.  This is so as to safeguard against
  sending a batch with a gameversion/build claimed that does not match for
  *all* of the events in that batch.
  
  It would take a combination of "communications with EDSM are slow", more
  events (the ones that would be lost), a game client crash, *and* starting
  a new game client before the 'more events' are sent.

Update 14 and the Galaxy Split
---
Due to the galaxy split [announced by Frontier](https://www.elitedangerous.com/news/elite-dangerous-update-14-and-beyond-live-and-legacy-modes)
there are some changes to the major third-party websites and tools.

* Inara [has chosen](https://inara.cz/elite/board-thread/7049/463292/#463292)
  to only accept Live galaxy data on its API.

  This application will not even process Journal data for Inara after
  2022-11-29T09:00:00+00:00 *unless the `gameversion` indicates a Live client*.
  This explicitly checks that the game's version is semantically equal to or
  greater than '4.0.0'.

  If a Live client is *not* detected, then there is an INFO level logging
  message "Inara only accepts Live galaxy data", which is also set as the main
  UI status line.  This message will repeat, at most, every 5 minutes.

  If you continue to play in the Legacy galaxy only then you probably want to
  just disable the Inara plugin with the checkbox on Settings > Inara.
* All batches of events sent to EDSM will be tagged with a `gameversion`, in
  a similar manner to the EDDN header.

  Ref: [EDSM api-journal-v1](https://www.edsm.net/en/api-journal-v1)
* All EDDN messages will now have appropriate `gameversion` and `gamebuild`
  fields in the `header` as per
  [EDDN/docs/Developers.md](https://github.com/EDCD/EDDN/blob/live/docs/Developers.md#gameversions-and-gamebuild).

  As a result of this you can expect third-party sites to choose to filter data
  based on that.

  Look for announcements by individual sites/tools as to what they have chosen
  to do.

Known Bugs
---
In testing if it had been broken at all due to 5.5.0 -> 5.6.0 changes it has
come to light that `EDMC.EXE -n`, to send data to EDDN, was already broken in
5.5.0.

In addition, there is now some extra 'INFO' logging output which will be
produced by any invocation of `EDMC.EXE`.  This might break third-party use of
it, e.g. [Trade Computer Extension Mk.II](https://forums.frontier.co.uk/threads/trade-computer-extension-mk-ii.223056/).
This will be fixed as soon as the dust settles from Update 14, with emphasis
being on ensuring the GUI `EDMarketConnector.exe` functions properly.

Notes for EDDN Listeners
---
* Where EDMC sourced data from the Journal files it will set `gameversion`
  and `gamebuild` as per their values in `Fileheader` or `LoadGame`, whichever
  was more recent (there are some events that occur between these).
* *If any message was already delayed such that it did not
  have the EDDN header recorded, then the `gameversion` and `gamebuild` will
  be empty strings*.  In order to indicate this the `softwareName` will have
  ` (legacy replay)` appended to it, e.g. `E:D Market Connector Connector
  [Windows] (legacy replay)`.  In general this indicates that the message was
  queued up using a version of EDMC prior to this one.  If you're only
  interested in Live galaxy data then you might want to ignore such messages.
* Where EDMC sourced data from a CAPI endpoint, the resulting EDDN message
  will have a `gameversion` of `CAPI-<endpoint>` set, e.g. `CAPI-market`.
  **At this time it is not 100% certain which galaxy this data will be for, so
  all listeners are advised to ignore/queue such data until this is clarified**.

  `gamebuild` will be an empty string for all CAPI-sourced data.

Plugin Developers
---
* There is a new flag in `state` passed to plugins, `IsDocked`.  See PLUGINS.md
  for details.

---

Release 5.5.0
===

* We now test against, and package with, Python 3.10.7.
* EDDN: Support added for the `FCMaterials` schemas to aid third-party sites in
   offering searches for where to buy and sell Odyssey Micro Resources,
   including on Fleet Carriers with the bar tender facility.

Bug Fixes
---
* EDDN: Abort `fsssignaldiscovered` sending of message if no signals passed
   the checks.
* EDDN: Add Horizons check for location on `fsssignaldiscovered` messages.
* Don't alert the user if the first attempted load of `NavRoute.json` contains
   no route.
* Inara: Don't set `marketID` for `ApproachSettlement` unless it's actually
   present in the event.

Plugin Developers
---
* We now build using the new, `setuptools` mediated py2exe `freeze()` method,
  so we're in the clear for when `distutils` is removed in Python 3.12.

   This shouldn't have any adverse effects on plugins, i.e. all of the same
   Python modules are still packaged as before.
* Support has been added for the `NavRouteClear` event.  We *do* send this
   through to plugins, so that they know the player has cleared the route,
   **but we keep the previously plotted route details in `state['NavRoute']`.**
* The documentation of the return type of `journal_entry()` has been corrected
   to `Optional[str]`.
* FDevIDs files (`commodity.csv` `rare_commodity.csv`) updated to latest
   versions.

Developers
---
* We now build using the new, `setuptools` mediated py2exe `freeze()` method,
  so we're in the clear for when `distutils` is removed in Python 3.12.
* The old `setup.py` file, along with associated `py2exe.cmd` have been removed
   in favour of the new `Build-exe-and-msi.py` file.  Documentation updated.

---

Release 5.4.1
===

* We now test against, and package with, Python 3.10.5.
* If for any reason `EDMarketConnector.exe` fails to shutdown and exit when
  asked to by the upgrade process this should no longer result in a spontaneous
  system reboot.  Closes [#1492](https://github.com/EDCD/EDMarketConnector/issues/1492).

  A manual reboot will still be required to complete the EDMarketConnector
  upgrade process and we make no guarantees about the stability of the
  application until this is done.
* The new EDDN `fsssignaldiscovered/1` schema has been implemented.
* EDSM trace level logging will no longer log API credentials unless explicitly
  asked to, separately from other EDSM API trace logging.

Bug Fixes
---

* EDDN: Ensure we always remove all `_Localised` suffix keys in data.  This
  was missed in some recent new schemas and turned out to be an issue for at
  least `approachsettlement/1`.

---

Release 5.4.0
===

* We now test against, and package with, Python 3.10.4.
* New EDDN schema `fssbodysignals` is now supported.
* Odyssey Update 12 will add `BodyID` to `CodexEntry` journal events, so don't
  overwrite this with an augmentation if it is already present.  We've also
  added the same for `BodyName` in case Frontier ever add that.
* [Translations](https://github.com/EDCD/EDMarketConnector/issues/24) updated. 
  Thanks again to all the contributors.

Bug Fixes
---
* Cross-check the `MarketID` in CAPI data, not only the station name, to ensure
  the data is for the correct station.  Closes [#1572](https://github.com/EDCD/EDMarketConnector/issues/1572).
* Location cross-check paranoia added to several EDDN message types to ensure
  no bad data is sent.
* Ensure we don't send bad BodyID/Name for an orbital station if the player
  uses a taxi.
  Closes [#1522](https://github.com/EDCD/EDMarketConnector/issues/1522).

Developers
---
* Odyssey Update 12 adds a new Journal event, and file, `FCMaterials.json`,
  detailing the available trades at a Fleet Carrier's bar tender.  Support has
  been added for this.  Plugin developers are sent an `FCMaterials` event
  with the full contents of the file.

EDMC.exe
---
This now uses specific exit codes in all cases, rather than a generic
`EXIT_SYS_ERR` (6) for some cases.  See the appropriate line in EDMC.py for
details.

---

Release 5.3.4
===

Whilst EDMarketConnector.exe was fixed for the Odyssey Update 11 difference in
Journal file names, EDMC.exe was not.

* Use the new common function for finding latest journal file in EDMC.py.
* Quietens some NavRoute related logging for the benefit of EDMC.py.  This is
  now at DEBUG level, rather than INFO.


Release 5.3.3
===

Unfortunately 5.3.2 failed to fully address the issues caused by the different
Journal filenames when using the Odyssey Update 11 client.  It's fine if you
run EDMarketConnector first and *then* the game, as the code path that detects
a new file always does just that.

But the code for EDMarketConnector startup to find the current newest Journal
file relied on sorting the filenames and that would mean the new-style names
would always sort as 'oldest'.

This release fixes that code to properly use the file modification timestamp
to determine the newest file on startup.

Release 5.3.2
===

This release contains one change to cope with how Frontier decided to name
the Journal files differently in the Update 11 Odyssey client.

Release 5.3.1
===

This release addresses some issues with newer EDDN code which could cause
erroneous alerts to the player, or sending of bad messages.

* EDDN: Cope with `ApproachSettlement` on login occurring before `Location`,
    such that we don't yet know the name of the star system the player is in.

    Closes [#1484](https://github.com/EDCD/EDMarketConnector/pull/1484)

* EDDN: Cope with `ApproachSettlement` missing planetary coordinates on login
    at/near a settlement in Horizons.

    Closes [#1476](https://github.com/EDCD/EDMarketConnector/pull/1476)

* EDDN: Change the `CodexEntry` "empty string" checks to only apply to those
    values where the schema enforces "must be at least one character".

    This prevents the big 'CodexEntry had empty string, PLEASE ALERT THE EDMC
    DEVELOPERS' message from triggering on, e.g. `NearestDestination` being
    empty, which the schema allows.

    Closes [#1481](https://github.com/EDCD/EDMarketConnector/issues/1481)

Plugin Developers
---

* If you use a sub-class for a widget the core code will no longer break if
    your code raises an exception.  e.g. a plugin was failing due to Python
    3.10 using `collections.abc` instead of `collections`, and the plugin's
    custom widget had a `configure()` method which was called by the core
    theme code on startup or theme change.  This then caused the whole
    application UI to never show up on startup.

    This also applies if you set up a button such that enter/leave on it, i.e.
    mouse in/out, causes the `theme.py` code for that to trigger.

    So, now in such cases the main UI should actually show up, although your
    plugin's UI might look weird due to theming not being properly applied.

    The plugin exception **WILL** be logged, at ERROR level.

---

Release 5.3.0
===

As has sadly become routine now, please read
[our statement about malware false positives](https://github.com/EDCD/EDMarketConnector/wiki/Troubleshooting#installer-and-or-executables-flagged-as-malicious-viruses)
affecting our installers and/or the files they contain.  We are as confident
as we can be, without detailed auditing of python.org's releases and all
the py2exe source and releases, that there is no malware in the files we make
available.

This release is primarily aimed at fixing some more egregious bugs,
shortcomings and annoyances with the application.  It also adds support for
two additional
[EDDN](https://github.com/EDCD/EDDN/blob/live/README.md)
schemas.

* We now test and build using Python 3.10.2.  We do not *yet* make use of any
    features specific to Python 3.10 (or 3.9).  Let us restate that we
    absolutely reserve the right to commence doing so.

* We now set a custom User-Agent header in all web requests, i.e. to EDDN,
    EDSM and the like.  This is of the form:

    `EDCD-EDMarketConnector-<version>`

* "File" -> "Status" will now show the new Odyssey ranks, both the new
    categories and the new 'prestige' ranks, e.g. 'Elite I'.

    **NB: Due to an oversight there are currently no translations for these.**

    Closes [#1369](https://github.com/EDCD/EDMarketConnector/issues/1369).

* Running `EDMarketConnector.exe --reset-ui` will now also reset any changes to
    the application "UI Scale" or geometry (position and size).

    Closes [#1155](https://github.com/EDCD/EDMarketConnector/issues/1155).

* We now use UTC-based timestamps in the application's log files.  Prior to
    this change it was the "local time", but without any indication of the
    applied timezone.  Each line's timestamp has ` UTC` as a suffix now.  We
    are assuming that your local clock is correct *and* the timezone is set
    correctly, such that Python's `time.gmtime()` yields UTC times.

    This should make it easier to correlate application logfiles with in-game
    time and/or third-party service timestamps.

* The process used to build the Windows installers should now always pick up
    all the necessary files automatically.  Prior to this we used a manual
    process to update the installer configuration which was prone to both user
    error and neglecting to update it as necessary.

* If the application fails to load valid data from the `NavRoute.json` file
    when processing a Journal `NavRoute` event, it will attempt to retry this
    operation a number of times as it processes subsequent Journal events.

    This should hopefully work around a race condition where the game might
    not have yet updated `NavRoute.json` at all, or has truncated it to empty,
    when we first attempt this.

    We will also now *NOT* attempt to load `NavRoute.json` during the startup
    'Journal catch-up' mode, which only sets internal state.

    Closes [#1348](https://github.com/EDCD/EDMarketConnector/issues/1155).

* Inara: Use the `<journal log>->Statistics->Bank_Account->Current_Wealth`
    value when sending a `setCommanderCredits` message to Inara to set
    `commanderAssets`.

    In addition, a `setCommanderCredits` message at game login **will now only
    ever be sent at game login**.  Yes, you will **NEED** to relog to send an
    updated balance.  This is the only way in which to sanely keep the
    'Total Assets' value on Inara from bouncing around.

    Refer to [Inara:API:docs:setCommanderCredits](https://inara.cz/inara-api-docs/#event-1).

    Closes [#1401](https://github.com/EDCD/EDMarketConnector/issues/1401).

* Inara: Send a `setCommanderRankPilot` message when the player logs in to the
    game on-foot.  Previously you would *HAVE* to be in a ship at login time
    for this to be sent.

    Thus, you can now relog on-foot in order to update Inara with any Rank up
    or progress since the session started.

    Closes [#1378](https://github.com/EDCD/EDMarketConnector/issues/1378).

* Inara: Fix for always sending a Rank Progress of 0%.

    Closes [#1378](https://github.com/EDCD/EDMarketConnector/issues/1378).

* Inara: You should once more see updates for any materials used in
    Engineering.  The bug was in our more general Journal event processing
    code pertaining to `EngineerCraft` events, such that the state passed to
    the Inara plugin hadn't been updated.

    Such updates should happen 'immediately', but take into account that there
    can be a delay of up to 35 seconds for any data sent to Inara, due to how
    we avoid breaking the "2 messages a minute" limit on the Inara API.

    Closes [#1395](https://github.com/EDCD/EDMarketConnector/issues/1395).

* EDDN: Implement new [approachsettlement/1](https://github.com/EDCD/EDDN/blob/live/schemas/approachsettlement-README.md)
    schema.

* EDDN: Implement new [fssallbodiesfound/1](https://github.com/EDCD/EDDN/blob/live/schemas/fssallbodiesfound-README.md)
    schema.

* EDDN: We now compress all outgoing messages.  This might help get some
    particularly large `navroute` messages go through.

    If any message is now rejected as 'too large' we will drop it, and thus
    not retry it later.  The application logs will reflect this.

    NB: The EDDN Gateway was updated to allow messages up to 1 MiB in size
    anyway.  The old limit was 100 KiB.

    Closes [#1390](https://github.com/EDCD/EDMarketConnector/issues/1390).

* EDDN: In an attempt to diagnose some errors observed on the EDDN Gateway
    with respect to messages sent from this application some additional checks
    and logging have been added.

    **NB: After some thorough investigation it was concluded that these EDDN
    errors were likely the result of long-delayed messages due to use of
    the "Delay sending until docked" option.**

    There should be no functional changes for users.  But if you see any of
    the following in this application's log files **PLEASE OPEN
    [AN ISSUE ON GITHUB](https://github.com/EDCD/EDMarketConnector/issues/new?assignees=&labels=bug%2C+unconfirmed&template=bug_report.md&title=)
    with all the requested information**, so that we can correct the relevant
    code:

    - `No system name in entry, and system_name was not set either!  entry: ...`
    - `BodyName was present but not a string! ...`
    - `post-processing entry contains entry ...`
    - `this.body_id was not set properly: ...`
    - `system is falsey, can't add StarSystem`
    - `this.coordinates is falsey, can't add StarPos`
    - `this.systemaddress is falsey, can't add SystemAddress`
    - `this.status_body_name was not set properly: ...`

    You might also see any of the following in the application status text
    (bottom of the window):

    - `passed-in system_name is empty, can't add System`
    - `CodexEntry had empty string, PLEASE ALERT THE EDMC DEVELOPERS`
    - `system is falsey, can't add StarSystem`
    - `this.coordinates is falsey, can't add StarPos`
    - `this.systemaddress is falsey, can't add SystemAddress`

    Ref: [#1403](https://github.com/EDCD/EDMarketConnector/issues/1403)
    [#1393](https://github.com/EDCD/EDMarketConnector/issues/1393).

Translations
---

* Use a different workaround for OneSky (translations website) using "zh-Hans"
    for Chinese (Simplified), whereas Windows will call this "zh-CN". This is
    in-code and documented with a comment, as opposed to some 'magic' in the
    Windows Installer configuration that had no such documentation. It's less
    fragile than relying on that, or developers using a script/documented
    process to rename the file.

* As noted above we forgot to upload to
    [OneSky](https://marginal.oneskyapp.com/collaboration/project/52710)
    after adding the Odyssey new ranks/categories.  This has now been done,
    and some new phrases await translation.

Plugin Developers
---

We now test against, and package with Python 3.10.2.

* We've made no explicit changes to the Python stdlib, or other modules, we
    currently offer, but we did have to start explicitly including
    `asyncio` and `multiprocessing` due to using a newer version of `py2exe`
    for the windows build.

* We will now include in the Windows installer *all* of the files that `py2exe`
    places in the build directory.  This is vulnerable to a later version of
    our code, python and/or py2exe no longer causing inclusion of a module.

    We have endeavoured to ensure this release contains *at least* all of the
    same modules that 5.2.4 did.

    We are looking into
    [including all of Python stdlib](https://github.com/EDCD/EDMarketConnector/issues/1327),
    but if there's a particular part of this we don't package then please ask
    us to by opening an issue on GitHub.

* We now have an `.editorconfig` file which will instruct your editor/IDE to
    change some settings pertaining to things like indentation and line wrap,
    assuming your editor/IDE supports the file.

    See [Contributing.md->Text formatting](Contributing.md#text-formatting).

* As noted above, prior to this version we weren't properly monitoring
    `EngineerCraft` events.  This caused the `state` passed to plugins to not
    contain the correct 'materials' (Raw, Manufactured, Encoded) counts.

* `config.py` has been refactored into a sub-directory, with the per-OS code
    split into separate files.  There *shouldn't* be any changes necessary to
    how you utilise this, e.g. to determine the application version.

    All forms of any `import` statement that worked before should have
    unchanged functionality.

* We now include [FDevIDS](https://github.com/EDCD/FDevIDs) as a
    sub-repository, and use its files directly for keeping some game data up to
    date.  This should hopefully mean we include, e.g. new ships and modules
    for loadout exports in a more timely manner.

    Developers of third-party plugins should never have been using these files
    anyway, so this shouldn't break anything for them.

* It's unlikely to affect you, but our `requirements-dev.txt` now explicitly
    cites a specific version of `setuptools`.  This was necessary to ensure we
    have a version that works with `py2exe` for the windows build process.

    If anything this will ensure you have a *more up to date* version of
    `setuptools` installed.

---
---

Release 5.2.4
===
This is a *very* minor update that simply imports the latest versions of
data files so that some niche functionality works properly.

* Update `commodity.csv` and `rare_commodity.csv` from the latest
  [EDCD/FDevIDs](https://github.com/EDCD/FDevIDs) versions.  This addresses
  an issue with export of market data in Trade Dangerous format containing
  `OnionHeadC` rather than the correct name, `Onionhead Gamma Strain`, that
  Trade Dangerous is expecting.

  This will only have affected Trade Dangerous users who use EDMarketConnector
  as a source of market data.

---

Release 5.2.3
===

This release fixes one bug and fixes some example code.

* Odyssey changed the order of some Journal events.  This caused our logic 
  for tracking the following to break, and thus not report them ever to Inara:

    - Ship Combat, Trade and Exploration ranks.
    - On-foot Combat and Exobiologist ranks.
    - Engineer unlocks and progress.
    - Reputations with Major Factions (Superpowers).
  
  This is now fixed and the current state of all of these will be correctly 
  reported to Inara if you have API access for it configured.

Developers
---

* Now built using Python 3.9.9.

* Updated [PLUGINS.md](https://github.com/EDCD/EDMarketConnector/blob/main/PLUGINS.md#packaging-extra-modules)
  to state that we don't actually include *all* of Python's standard library.

* The [click_counter](https://github.com/EDCD/EDMarketConnector/tree/main/docs/examples/click_counter)
  example plugin code has been corrected to both actually work fully, and pass
  our linting.

---

Release 5.2.2
===

This release adds one new feature and addresses some bugs.  We've also 
updated to using Python 3.9.8.

* Windows now has "minimize to system tray" support.

    - The system tray icon will always be present.
    - There is a new option on the Settings > Appearance tab - 
     `Minimize to system tray`.
    - When this new option is active, minimizing the application will *also* 
      hide the taskbar icon.
    - When the new option is not active, the application will minimize to the 
      taskbar as normal.

Bug Fixex
---

* If a CAPI query failed in such a way that no `requests.Response` object 
  was made available we attempted to blindly dump the non-existent object.  
  We now check that it actually exists, and log the specifics of the exception.

* A user experienced the game writing a NavRoute.json file without a 
  `Route` array, which caused the application to attempt sending a badly formed
  `navroute` message to EDDN.  That message was then remembered and constantly 
  retried.

    - We now sanity check the NavRoute.json contents to be sure there *is* a
      `Route` array, even if it is empty.  If it's not present no attempt 
      to send the EDDN message will be made.
      
      If this scenario occurs the user will see a status line message `No 
      'Route' array in NavRoute.json contents`.

    - For any EDDN message that receives a 400 status back we will drop it 
      from the replay log.

Release 5.2.1
===

This release primarily addresses the issue of the program asking for 
Frontier authorization much too often.

* Actually utilise the Frontier Refresh Token when the CAPI response is 
  "Unauthorized".  The re-factoring of this code to make CAPI queries 
  threaded inadvertently prevented this.

Release 5.2.0
===

* The 'Update' button is disabled if CQC/Arena is detected.

* Frontier CAPI queries now run in their own thread.  There should be no
  change in functionality for users.   This affects both EDMarketConnector 
  (GUI) and EDMC (command-line).

* `File` > `Status` will now use cached CAPI data, rather than causing a fresh
  query.  **Currently if data has not yet been cached nothing will happen when
  trying to use this**.

* Trying to use `File` > `Status` when the current commander is unknown, or
  there is has been no CAPI data retrieval yet, will now result in the 'bad'
  sound being played and an appropriate status line message.

* `File` > `Save Raw Data` also now uses the cached CAPI data, rather than 
  causing a fresh query.  This will write an empty JSON `{}` if no data is
  yet available.
 
* New [docs/Licenses/](docs/Licenses/) directory containing all relevant 
  third-party licenses for the software this application uses.

* `Settings` > `Output` > `File Location` 'Browse' button will now always be
  available, even if no output options are active.

* The 'no git installed' logging when running from source is now at INFO 
  level, not ERROR.  This will look less scary.

* EDMarketConnetor command-line arguments have been re-ordered into
  logical groups for `--help` output.

* Support added for several new EDDN schemas relating to specific Journal 
  events.  The live EDDN server has been updated to support these.

  Schema support added for:
  - `codexentry/1`
  - `fssdiscoveryscan/1`
  - `navbeaconscan/1`
  - `navroute/1`
  - `scanbarycentre/1`

* If a message to EDDN gets an 'unknown schema' response it will **NOT** be
  saved in the replaylog for later retries, instead being discarded.

Bug Fixes
---

* Pressing the 'Update' button when in space (not docked, not on a body
  surface) will no longer cause a spurious "Docked but unknown station: EDO
  Settlement?" message.

* A bug preventing `--force-localserver-auth` from working has been fixed.
  
* `horizons` and `odyssey` flags should now always be set properly on *all*
  EDDN messages.  The `horizons` flag was missing from some.

Developers
---

* Now built using Python 3.9.7.

* New `journal_entry_cqc()` function for plugins to receive journal events
  *specifically and **only** when the player is in CQC/Arena*.  This allows 
  for tracking things that happen in CQC/Arena without polluting 
  `journal_entry()`.  See [PLUGINS.md](PLUGINS.md) for details.

* Command-line argument `--trace-all` to force all possible `--trace-on` to be
  active.

* Contributing.md has been updated for how to properly use `trace_on()`.

* EDMC.(py,exe) now also makes use of `--trace-on`.

* EDMarketConnector now has `--capi-pretend-down` to act as if the CAPI
  server is down.

* Killswitches now have support for removing key/values entirely, or forcing
  the value.  See [docs/Killswitches.md](docs/Killswitches.md) for details.

* `state['Odyssey']` added, set from `LoadGame` journal event.

* You can now test against a different EDDN server using `--eddn-url` 
  command-line argument.  This needs to be the *full* 'upload' URL, i.e. for
  the live instance this is `https://eddn.edcd.io:4430/upload/`.

* New command-line argument `--eddn-tracking-ui` to track the EDDN plugin's
  idea of the current BodyName and BodyID, from both the Journal and 
  Status.json.

---

Release 5.1.3
===

* Attempt to flush any pending EDSM API data when a Journal `Shutdown` or 
  `Fileheader` event is seen.  After this, the data is dropped.  This ensures
  that, if the user next logs in to a different commander, the data isn't then
  sent to the wrong EDSM account.

* Ensure a previous Journal file is fully read/drained before starting 
  processing of a new one.  In particular, this ensures properly seeing the end
  of a continued Journal file when opening the continuation file.

* New config options, in a new `Privacy` tab, to hide the current Private 
  Group, or captain of a ship you're multi-crewing on.  These usually appear
  on the `Commander` line of the main UI, appended after your commander name,
  with a `/` between.

* EDO dockable settlement names with `+` characters appended will no longer 
  cause 'server lagging' reports.
  
* Don't force DEBUG level logging to the
  [plain log file](https://github.com/EDCD/EDMarketConnector/wiki/Troubleshooting#plain-log-file)
  if `--trace` isn't used to force TRACE level logging.  This means logging
  *to the plain log file* will once more respect the user-set Log Level, as in
  the Configuration tab of Settings.

  As its name implies, the [debug log file](https://github.com/EDCD/EDMarketConnector/wiki/Troubleshooting#debug-log-files)
  will always contain at least DEBUG level logging, or TRACE if forced.

(Plugin) Developers
---

* New EDMarketConnector option `--trace-on ...` to control if certain TRACE
  level logging is used or not.  This helps keep the noise down whilst being
  able to have users activate choice bits of logging to help track down bugs.

  See [Contributing.md](Contributing.md#use-the-appropriate-logging-level) for
  details.

* Loading of `ShipLocker.json` content is now tried up to 5 times, 10ms apart,
  if there is a file loading, or JSON decoding, failure.  This should 
  hopefully result in the data being loaded correctly if a race condition with
  the game client actually writing to and closing the file is encountered.

* `config.get_bool('some_str', default=SomeDefault)` will now actually honour
  that specified default.

Release 5.1.2
===

* A Journal event change in EDO Update 6 will have caused some translated
  suit names to not be properly mapped to their sane versions.  This change
  has now been addressed and suit names should always come out as intended in
  the EDMarketConnector.exe UI.

* There is a new command-line argument to cause all Frontier Authorisation to
  be forgotten:  `EDMarketConnector.exe --forget-frontier-auth`.
 
* Situations where Frontier CAPI data doesn't agree on the location we have
  tracked from Journal events will now log more useful information.

Bug Fixes
---

* The code should now be robust against the case of any Journal event name
  changing.

Plugin Developers
---

* We now store `GameLanguage`, `GameVersion` and `GameBuild` in the `state`
  passed to `journal_entry()` from the `LoadGame` event.

* Various suit data, i.e. class and mods, is now stored from relevant
  Journal events, rather than only being available from CAPI data.  In
  general, we now consider the Journal to be the canonical source of suit
  data, with CAPI only as a backup.

* Backpack contents should now track correctly if using the 'Resupply' option
  available on the ship boarding menu.

* We now cache the main application version when first determined, so
  that subsequent references to `config.appversion()` won't cause extra log
  spam (which was possible when, e.g. having a git command but using non-git
  source).

Release 5.1.1
===

The big change in this is adjustments to be in line with Journal changes in 
Elite Dangerous Odyssey 4.0.0.400, released 2021-06-10, with respect to the
Odyssey materials Inventory.

**This update is mandatory if you want EDMarketConnector to update Inara.cz 
with your Odyssey inventory.**

* `ShipLockerMaterials` is dead, long live `ShipLocker`.  Along with other 
  changes to how backpack inventory is handled we should now actually be 
  able to fully track all Odyssey on-foot materials and consumables without 
  errors.
  
* Inara plugin adjusted to send the new `ShipLocker` inventory to Inara.cz.
  This is *still* only your *ship* inventory of Odyssey materials, not 
  anything currently in your backpack whilst on foot.
  See [this issue](https://github.com/EDCD/EDMarketConnector/issues/1162)
  for some quotes from Artie (Inara.cz developer) about *not* including 
  backpack contents in the Inara inventory.  

* Errors related to sending data to EDDN are now more specific to aid in 
  diagnoising issues.

* Quietened some log output if we encounter connection errors trying to 
  utilise the Frontier CAPI service.
  
Translations
---
We believe that nothing should be worse in this version compared to 5.1.1, 
although a small tweak or two might have leaked through.

We'll be fully addressing translations in a near-future release after we've 
conclude the necessary code level work for the new system.  Nothing should 
change for those of you helping on OneSky, other than at most the 
'comments' on each translation.  They should be more useful!

Pending that work we've specifically chosen *not* to update any 
translations in this release, so they'll be the same as released in 5.1.0.

Bug Fixes
---

* Handle where the `Backpack.json` file for a `Backpack` event is a zero length
  file.  Closes #1138.
  
* Fixed case of 'Selection' in 'Override Beta/Normal Selection' text on
  Settings > Configuration.  This allows translations to work.

Plugin Developers
---
* We've updated [Contributing.md](./Contributing.md) including:

  1. Re-ordered the sections to be in a more logcial and helpful order.
  1. Added a section about choosing an appropriate log level for messages.
  1. fstrings now mandatory, other than some use of `.format()` with respect to
  translated strings.

* [docs/Translations.md](./docs/Translations.md) updated about a forthcoming 
  change to how we can programmatically check that all translation strings 
  have a proper comment in 'L10n/en.template' to aid translators.

* `state` passed to `journal_entry()` now has `ShipLockerJSON` which contains 
  the `json.load()`-ed data from the new 'ShipLocker.json' file.  We do 
  attempt to always load from this file, even when the `ShipLocker` Journal 
  event itself contains all of the data (which it does on startup, embark and 
  disembark), so it *should* always be populated when plugins see any event
  related to Odyssey inventory.

Release 5.1.0
===

* Updates to how this application utilises the Inara.cz API.
  1. The current state of your ShipLockerMaterials (MicroResources for Odyssey
     Suit and handheld Weapons upgrading and engineering) will now be sent. 
     Note that we can't reliably track this on the fly, so it will only 
     update when we see a full `ShipLockerMaterials` Journal event, such as 
     at login or when you disembark from any vehicle.
  1. Odyssey Suits and their Loadouts will now be sent.
  1. When you land on a body surface, be that in your own ship, in a Taxi, 
     or in a Dropship.  Depending on the exact scenario a Station might be 
     sent along with this.
     
* You can now both edit the 'normal' and 'beta' coriolis.io URLs, and 
  choose which of them are used.  'Auto' means allowing the application to 
  use the normal one when you're running the live game, or the beta version 
  if running a beta version of the game.
  
* Suit names will now be displayed correctly when we have pulled the data 
  from the Frontier CAPI, rather than Journal entries.
  
* Many translations updated once more, especially for new strings.  Thanks 
  as always to those contributing!

Bug Fixes
---

* Don't assume we have an EDSM Commander Name and/or API key just because 
  we know a game Commander name.  This came to light during the 
  investigation of
  "[EDSM Plugin sent wrong credit balance when switching accounts](https://github.com/EDCD/EDMarketConnector/issues/1134)".
  We're still investigating that bug report.

Plugin Developers
---

There are some new members of the `state` dictionary passed to 
`journal_entry()`; Taxi, Dropship, Body and BodyType.  See
[PLUGINS.md](./PLUGINS.md) for the details.

Release 5.0.4
===

This is a minor bugfix release, ensuring that Odyssey Suit names (and loadout) 
will actually display if you're in your ship on login and never leave it.

NB: This still requires a Frontier CAPI data pull, either automatically 
because you're docked if you have that option set, or by pressing the 
'Update' button.  We can't display data when we don't have it from either 
CAPI or Journal sources.  You'll also see '`<Unknown>`' between the time we 
see the Journal LoadGame event during login and when there's either a 
Journal suit-related event, or a CAPI data pull completes.

Release 5.0.3
===

* You can now click on a 'cell' in the "File" > "Status" popup to copy that 
  text to the clipboard.  This was a relatively easy, and non-intrusive, code 
  change.  We'll look at richer, fuller, copy functionality in the future.

* Suit names, for all grades, should now be displaying as just the relevant 
  word, never a symbol, and with the redundant 'suit' word(s) from all 
  languages removed.  Note that Frontier have *not* translated the 
  following, so neither do we: "Artemis", "Dominator", "Maverick".  The 'Flight 
  Suit' should, approximately, use the Frontier-supplied translation for 
  'Flight' in this context.  In essence the displayed name is now as short 
  as possible whilst disambiguating the suit names from each other.
  
Bug Fixes
---

* The check for "source, but with extra changes?" in appversion will now 
  not cause an error if the "git" command isn't available.  Also, the extra 
  text added to the build number is now ".DIRTY".

* Actually properly handle the "you just made progress" version of the 
  `EngineerProgress` Journal event, so that it doesn't throw errors.
  
Plugin Developers
---

* The backpack and ship locker tracking of micro-resources **might** now 
  actually be correct with respect to 'reality' in-game.  This is in part 
  thanks to Frontier changes to some events in 4.0.0.200.

* Suit names will now only be sourced from Journal events if the
  application didn't (yet) have the equivalent CAPI data.

* The displayed Suit name is stored in an extra "edmcName" key within
  `state['Suits']` and `state['SuitCurrent']`.  What was found in the 
  Journal or CAPI data is still present in the "name" and "locName" values.
  
* The "language", "gameversion" and "build" values from the "Fileheader" event
  are all now stored in `state[]` fields.  See [PLUGINS.md](./PLUGINS.md) for
  updated documentation.

* We have a new [Contributing.md](./Contributing.md) policy of adding 
  comments in a defined format when we add or change code such that there's a
  'hack', 'magic' or 'workaround' in play.  You might find some of this 
  enlightening going forwards.
  
Release 5.0.2
===

This release is primarily aimed at getting the UI "`Suit: ...`" line working 
properly.

* The "`Suit: ...`" UI line should now function as best it can given the 
  available data from the game.  It should not appear if you have launched 
  the Horizons version of the game, even if your account has Odyssey 
  enabled.  You might see "`<Unknown>`" as the text when this application 
  does not yet have the required data.
  
* Changed the less than obvious "`unable to get endpoint: /profile`" error 
  message to "`Frontier CAPI query failure: /profile`", and similarly for the 
  other CAPI endpoints we attempt to access.  This new form is potentially 
  translated, but translators need time to do that.

  In addition the old message "`Received error {r.status_code} from server`"
  has been changed to "`Frontier CAPI server error: {r.status_code}`" and is 
  potentially translated.

* The filenames used for 'Market data in CSV format file' will now be sane, 
  and as they were before 5.0.0.
  
* Linux: 'Shipyard provider' will no longer default to showing 'False' if 
  no specific provider has been selected.
  
Plugin Developers
---

* Extra `Flagse` values added in the live release of Odyssey have been added to
  `edmc_data.py`.

* Odyssey 'BackPack' values should now track better, but might still not be 
  perfect due to Journal bugs/shortcomings.
  
* `state` passed to `journal_entry()` now has a `BackpackJSON` (note the case)
  member which is a copy of the data from the `Backpack.json` (yes, that's 
  currently the correct case) file that is written when there's a `BackPack`
  (guess what, yes, that is currently the correct case) event written to 
  the Journal.
  
* `state['Credits']` tracking is almost certainly not perfect.  We're 
  accounting for the credits component of `SuitUpgrade` now, but there 
  might be other such we've yet accounted for.

* `state['Suits']` and associated other keys should now be tracking from 
  Journal events, where possible, as well as CAPI data.
  
* There is a section in PLUGINS.md about how to package an extra Python 
  module with your plugin.  Note the new caveat in
  [PLUGINS.md:Avoiding-pitfalls](./PLUGINS.md#avoiding-potential-pitfalls)
  about the name of your plugin's directory.

Release 5.0.1
===

The main reason for this release is to add an 'odyssey' boolean flag to all 
EDDN messages for the benefit of listeners, e.g. eddb.io, inara.cz,
edsm.net, spansh.co.uk, etc.  **Please do update so as to make their lives 
easier once Odyssey has launched!**

* Translations have been updated again.  Thanks to all the contributors.
  See [wiki:Translations](https://github.com/EDCD/EDMarketConnector/wiki/Translations)
  and [Translations welcome](https://github.com/EDCD/EDMarketConnector/issues/24)
  for links and discussion if you want to help.
  
* Changed the error message "`Error: Frontier server is down`" to
  "`Error: Frontier CAPI didn't respond`" to make it clear this pertains to 
  the CAPI and not the game servers.

Killswitches
---

In the 5.0.0 changelog we said:

  <blockquote>We will **NOT** be using this merely to try and get some
  laggards to upgrade.</blockquote>

However, from now on there is an exception to this.  **After** this 
release any subsequent -beta or -rc versions will be killswitched *after* 
their full release is published.

For example, if we put out a `5.0.2-beta1` and `5.0.2-rc1` before the full 
`5.0.2`, then when `5.0.2` was published we would activate all available 
killswitches for versions `5.0.2-beta1` and `5.0.2-rc1`.  In this example
`5.0.1` would **not** be killswitched as part of *this policy* (but still 
could be if, e.g. a data corruption bug was found in it).

In general please do **not** linger on any -beta or -rc release if there 
has been a subsequent release.  Upgrade to the equivalent full release once it
is published.

Plugin Developers
---

* Please make the effort to subscribe to GitHub notifications of new 
EDMarketConnector releases:

  1. Login to [GitHub](https://github.com).
  2. Navigate to [EDMarketConnector](https://github.com/EDCD/EDMarketConnector).
  3. Click the 'Watch' (or 'Unwatch' if you previously set up any watches on 
  us).  It's currently (2021-05-13) the left-most button of 3 near the 
  top-right of the page.
  4. Click 'Custom'.
  5. Ensure 'Releases' is selected.
  6. Click 'Apply'.
  
  This way you'll be aware, as early as possible, of any -beta and -rc 
  changelogs and changes that might affect your work.

* `state` passed to `journal_entry()` has a new member `Odyssey` (note the 
  capital `O`) which is a boolean indicating if the `LoadGame` event both has 
  an `Odyssey` key, and if so, what the value was.  Defaults to `False`.

* PLUGINS.md updated to document the `state['Horizons']` flag that has been 
  present in it since version 3.0 of the game.
  
* The `stations.p` and `systems.p` files that were deprecated in 5.0.0 have 
  now also been removed in git.  As this release is made they will no 
  longer be in the `develop`, `main` or `stable` branches.  If you truly 
  need to find a copy look at the `Release/4.2.7` tag, but do read the 5.0.0
  changelog for why we stopped using them and what you can change to also 
  not need them.
  
Release 5.0.0
===

Python 3.9
---
* We now test against, and package with, Python 3.9.5.

  **As a consequence of this we no longer support Windows 7.  
  This is due to
  [Python 3.9.x itself not supporting Windows 7](https://www.python.org/downloads/windows/).
  The application (both EDMarketConnector.exe and EDMC.exe) will crash on
  startup due to a missing DLL.**

  This should have no other impact on users or plugin developers, other
  than the latter now being free to use features that were introduced since the
  Python 3.7 series.

  Developers can check the contents of the `.python-version` file
  in the source (it's not distributed with the Windows installer) for the
  currently used version in a given branch.

This Update Is Mandatory
---

This release is a **mandatory upgrade for the release of Elite Dangerous 
Odyssey**.  Any bug reports against earlier releases, pertaining to Odyssey or
not, will be directed to reproduce them with 5.0.0 or later.  There are also
minor bugs in 4.2.7 and earlier that have been fixed in this version.  There
will **NOT** be another 4.2.x release.

The major version has been incremented not for Odyssey support, but because 
we have made some minor breaking changes to the APIs we provide for plugin 
developers.

Due to these plugin API changes (see below) users might need to update their
plugins.  A check of all the
[Plugins we know about](https://github.com/EDCD/EDMarketConnector/wiki/Plugins#available-plugins---confirmed-working-under-python-37)
only found one with an issue related to the move to `edmc_data.py`, the
developer was informed and the issue addressed.

Other plugins should, at most, log deprecation warnings about the
`config` changes (again, see below).

**In the first instance please report any issues with plugins to *their*
developers, not us.  They can contact us about EDMC core code issues if
they find such in their investigations.**

All plugin developers would benefit from having a GitHub account and then 
setting up a watch on [EDMarketConnector](https://github.com/EDCD/EDMarketConnector/)
of at least 'Releases' under 'Custom'.

NB: If you had any beta or -rc1 of 5.0.0 installed and see anything weird 
with this full release it would be advisable to manually uninstall, confirm 
the installation directory (default `c:\Program Files (x86)\EDMarketConnector`)
is empty, and then re-install 5.0.0 to be sure you have a clean, working, 
install.  Anyone upgrading from 4.2.7 or earlier shouldn't see any issues 
with this.

Changes and Enhancements
---

* If the application detects it's running against a non-live (alpha or beta)
  version of the game it will append " (beta)" to the Commander name on the 
  main UI.

* Updated translations.  Once more, thanks to all the translators!

* We now sanity check a returned Frontier Authentication token to be sure
  it's for the current Commander.  If it's not you'll see
  `Error: customer_id doesn't match!` on the bottom status line.  Double-check
  you're using the correct credentials when authing!

* New 'Main window transparency' slider on `Settings` > `Appearance`.

* New command-line argument for EDMarketConnector.exe `--reset-ui`.  This will:

  1. Reset to the default Theme.
  2. Reset the UI transparency to fully opaque.

  The intention is this can be used if you've lost sight of the main window
  due to tweaking these options.
  
  There is a new file `EDMarketConnector - reset-ui.bat` to make utilising 
  this easy on Windows.

* New CL arg for EDMarketConnector.exe `--force-edmc-protocol`.
  This is really only of use to core developers (its purpose being to force
  use of the `edmc://` protocol for Frontier Auth callbacks, even when not
  'frozen').

* Linux config will be flushed to disk after any change.  This means that
  EDMC.py can now actually make use of the latest CAPI auth if it's been
  updated by EDMarketConnector.py since that started.
  
  If you want to run multiple instances of the application under Linux then 
  please check the updated [Troubleshooting: Multi-Accounting](https://github.com/EDCD/EDMarketConnector/wiki/Troubleshooting#multi-accounting)
  wiki entry.

* Linux and macOS: You can now set a font name and size in your config file.  
  Ensuring this is a TTF font, rather than a bitmap font, should allow the
  application UI scaling to work.

  1. 'font' - the font name to attempt using
  2. 'font_size' - the font size to attempt using.

  There is no UI for this in Preferences, you will need to edit your
  [config file](https://github.com/EDCD/EDMarketConnector/wiki/Troubleshooting#location-of-configuration-files)
  to set or change it, and then restart the application.

  This is not supported on Windows so as not to risk weird bugs.  UI
  Scaling works on Windows without this.

* We now also cite the git 'short hash' in the version string.  For a Windows
  install of the application this is sourced from the `.gitversion` file
  (written during the build process).

  When running from source we attempt to use the command `git rev-parse --short HEAD`
  to obtain this.  If this doesn't work it will be set to 'UNKNOWN'.

* We have added a 'killswitch' feature to turn off specific functionality if it
  is found to have a bug.  An example use of this would be in an "oh
  shit! we're sending bad data to EDDN!" moment so as to protect EDDN
  listeners such as EDDB.

  If we ever have to use this we'll announce it clearly and endeavour to
  get a fixed version of the program released ASAP.  We will **NOT** be
  using this merely to try and get some laggards to upgrade.
  
  Plugin Developers: See [Killswitches.md](./docs/Killswitches.md) for more 
  information about this.

* Our logging code will make best efforts to still show class name and
  other such fields if it has trouble finding any of the required data for
  the calling frame.  This means no longer seeing `??:??:??` when there is
  an issue with this.

* macOS: We've managed to test the latest code on macOS Catalina.  Other than
  [keyboard shortcut support not working](https://github.com/EDCD/EDMarketConnector/issues/906)
  it appears to be working.

* We've pulled the latest Coriolis data which might have caused changes to
  ship and module names as written out to some files.

Odyssey
---

Every effort was made during the Odyssey Alphas to ensure that this 
application will continue to function correctly with it.  As always, make a
[Bug Report](https://github.com/EDCD/EDMarketConnector/issues/new?assignees=&labels=bug%2C+unconfirmed&template=bug_report.md&title=)
if you find anything not working, but be sure to check our
[Known Issues](https://github.com/EDCD/EDMarketConnector/issues/618) first.

* A new UI element 'Suit' now appears below 'Ship' when applicable. It
  details the type of suit you currently have equipped and its Loadout name.  
  This UI element is collapsed/hidden if no suit/on-foot state is detected,
  e.g. not playing Odyssey.

* Note that we can only reliably know about Suits and their Loadouts from a 
  CAPI data pull (which is what we do automatically on docking if 
  configured to do so, or when you press the 'Update' button).  We do 
  attempt to gather this data from Journal events as well, but if you 
  switch to a Suit Loadout that hasn't been mentioned in them yet we won't 
  be able to display that until the next CAPI data pull.
  
If anyone becomes aware of a 'suit loadouts' site/tool, a la Coriolis/EDSY 
but for Odyssey Suits, do let us know so we can add support for it!
We're already kicking around ideas to e.g. place JSON text in the clipboard 
if the Suit Loadout is clicked.

Bug Fixes
---

* Fix ship loadout export to files to not trip up in the face of file encoding
  issues. This relates to the 'Ship Loadout' option on the 'Output' tab of
  Settings/Preferences.

* Ship Type/Name will now be greyed out, and not clickable, if we don't
  currently have loadout information for it.  This prevents trying to send an
  empty loadout to your shipyard provider.

* Bug fixed when handling CAPI-sourced shipyard information.  This happens
  due to a Frontier bug with not returning shipyard data at all for normal
  stations.

  It has been observed that Frontier has fixed this bug for Odyssey.

* Don't try to get Ship information from `LoadGame` event if directly in CQC.

* Inara: Don't attempt to send an empty
  `setCommanderReputationMajorFaction` API call.  This quietens an error
  from the Inara API caused when a Cmdr literally has no Major Faction
  Reputation yet.

Code Clean Up
-------------

* Code pertaining to processing Journal events was reworked and noisy logging
  reduced as a consequence.

* A little TRACE logging output has been commented out for now.

* The code for `File` > `Status` has been cleaned up.

* Localisation code has been cleaned up.

* Code handling the Frontier Authorisation callback on Windows has been
  cleaned up.

* A lot of general code cleanup relating to: Inara, outfitting, Frontier
  CAPI, hotkey (manual Updates), dashboard (Status.json monitoring),
  commodities files, and ED format ship loadout files.

Plugin Developers
---

* The files `stations.p` and `systems.p` have been removed from the Windows
  Installer.  These were never intended for third-party use.  Their use in
  core code was for generating EDDB-id URLs, but we long since changed the
  EDDB plugin's handlers for that to use alternate URL formats based on
  game IDs or names.

  If you were using either to lookup EDDB IDs for systems and/or stations
  then please see how `system_url()` and `station_url()` now work in
  `plugins/eddb.py`.

  This change also removed the core (not plugin) `eddb.py` file which
  generated these files.  You can find it still in the git history if needs
  be.  It had gotten to the stage where generating `systems.p` took many
  hours and required 64-bit Python to have any hope of working due to
  memory usage.

* All static data that is
  [cleared for use by plugins](https://github.com/EDCD/EDMarketConnector/blob/main/PLUGINS.md#available-imports)
  is now in the file
  `edmc_data.py` and should be imported from there, not *any* other module.

  The one thing we didn't move was the 'bracket map' dictionaries in `td.py`
  as they're for use only by the code in that file.

  All future such data will be added to this file, and we'll endeavour not
  to make breaking changes to any of it without increasing our Major version.

* `config.appversion()` is now a function that returns a `semantic_version.Version`.
  In contexts where you're expecting a string this should mostly
  just work.  If needs be wrap it in `str()`.
  
  For backwards compatibility with pre-5.0.0 you can use:

```python
    from config import appversion

    if callable(appversion):
        edmc_version = appversion()
    else:
        edmc_version = appversion
```

* Example plugin
  [plugintest](https://github.com/EDCD/EDMarketConnector/tree/main/docs/examples/plugintest)
  updated.  This includes an example of how to check core EDMC version if needs
  be.  This example is also in
  [PLUGINS.md](https://github.com/EDCD/EDMarketConnector/blob/main/PLUGINS.md#checking-core-edmc-version).

* `config.py` has undergone a major rewrite.  You should no longer be using
  `config.get(...)` or `config.getint(...)`, which will both give a
  deprecation warning.  
  Use instead the correct `config.get_<type>()` function:

  * `config.get_list(<key>)`
  * `config.get_str(<key>)`
  * `config.get_bool(<key>)`
  * `config.get_int(<key>)`

  Setting still uses `config.set(...)`.

  So:

    1. Replace all instances of `config.get()` and `config.getint()` as above.
    2. For ease of maintaining compatibility with pre-5.0.0 versions include 
       this code in at least one module/file (no harm in it being in all that 
       manipulate plugin config):
  
```
from config import config

# For compatibility with pre-5.0.0
if not hasattr(config, 'get_int'):
    config.get_int = config.getint

if not hasattr(config, 'get_str'):
    config.get_str = config.get

if not hasattr(config, 'get_bool'):
    config.get_bool = lambda key: bool(config.getint(key))

if not hasattr(config, 'get_list'):
    config.get_list = config.get
```

* Utilising our provided logging from a class-level, i.e. not a solid 
  instance of a class, property/function will now work.

* We now change the current working directory of EDMarketConnector.exe to
  its location as soon as possible in its execution.  We're also
  paranoid about ensuring we reference the full path to the `.gitversion` file.

  However, no plugin should itself call `os.chdir(...)` or equivalent.  You'll
  change the current working directory for all core code and other plugins as
  well (it's global to the whole **process**, not per-thread).  Use full
  absolute paths instead (`pathlib` is what to use for this).

* The `state` dict passed to plugins in `journal_entry()` calls (which is 
  actually `monitor.state` in the core code) has received many additions 
  relating to Odyssey, as well as other fixes and enhancements.

    1. Support has been added for the `NavRoute` (not `Route` as v28 of the
  official Journal documentation erroneously labels it) Journal event and
  its associated file `NavRoute.json`.  See [PLUGINS.md:Events documentation](https://github.com/EDCD/EDMarketConnector/blob/main/PLUGINS.md#journal-entry)

    1. Similarly, there is now support for the `ModuleInfo` event and its
  associated `ModulesInfo.json` file.

    1. `state['Credits']` - until now no effort was made to keep this 
    record of the credits balance up to date after the initial `LoadGame`
    event.  This has now been addressed, and the balance should stay in sync
    as best it can from the available Journal events.  It will always correct
    back to the actual balance on each CAPI data pull or game relog/restart.

    1. `state['Cargo']` now takes account of any `CargoTransfer` events.
    This was added to the game in the Fleet Carriers update, but also covers
    transfers to/from an SRV.

    1. `state['OnFoot']` is a new boolean, set true whenever we detect
     the Cmdr is on-foot, i.e. not in any type of vehicle (Cmdr's own ship,
     SRV, multi-crew in another Cmdr's ship, Apex taxi, or a Dropship).

    1. `state['Suits']` and `state['SuitLoadouts']` added as `dict`s containing
    information about the Cmdr's owned Suits and the Loadouts the Cmdr has
    defined to utilise them (and on-foot weapons).
    Note that in the raw CAPI data these are arrays if all members 
    contiguously exist, else a dictionary, but we have chosen to always coerce
    these to a python `dict` for simplicity.  They will be empty `dict`s, not
    `None` if there is no data.      
    We use the CAPI data names for keys, not the Journal ones - e.g. `slots`
    for weapons equipped, not `Modules`.
    The `id` field found on e.g. weapon details in suit loadouts may be `None`
    if we got the data from the Journal rather than the CAPI data.
    NB: This data is only guaranteed up to date and correct after a fresh CAPI
    data pull, as the current Journal events don't allow for updating it on the
    fly (this should change in a future Odyssey patch).
       
    1. `state['SuitCurrent']` and `state['SuitLoadoutCurrent']` contain the
       obvious "currently in use" data as per the Suits/SuitLoadouts.
       
    1. Tracking of the new Odyssey 'Microresources' has been added:
       1. `Component` - `dict` for 'Ship Locker' inventory.
       1. `Item` - `dict` for 'Ship Locker' inventory.
       1. `Consumable` - `dict` for 'Ship Locker' inventory.
       1. `Data` - `dict` for 'Ship Locker' inventory.
       1. `BackPack` - on-foot inventory, a `dict` containing again 
          dicts for `Component`, `Item`, `Consumable` and `Data`.
    However note that the lack of a Journal event when throwing a grenade, 
    along with no `BackPackMaterials` event if logging in on-foot means that
    we can't track the BackPack inventory perfectly.

  See the updated `PLUGINS.md` file for details.

* As `Status.json`, and thus the EDMC 'dashboard' output now has a 'flags2' 
  key we have added the associated constants to `edmc_data.py` with a 
  `Flags2` prefix on the names.
  
* Note that during the Odyssey Alpha it was observed that the CAPI
  `data['commander']['docked']` boolean was **always true** if the Cmdr was
  in their ship.  This is a regression from pre-Odyssey behaviour.  The
  core EDMC code copes with this.  Please add a reproduction to the issue
  about this:
  [PTS CAPI saying Commander is Docked after jumping to new system](https://issues.frontierstore.net/issue-detail/28638).

Release 4.2.7
===

  Developer error meant that 4.2.6 didn't actually contain the intended fix.
This will, honest.  No, it wasn't intended as an April Stupids Day prank.

Release 4.2.6
===

  This release applies a workaround for a game bug to do with late Scan events.

* EDDN requires that all Scan events are augmented with `StarPos` (system 
  co-ordinates).  This is taken from the co-ordinates of the *current* system.

  A sequence of EDDN messages indicated that the game can log a delayed 
  Scan event for the previous system after having already jumped (`FSDJump` 
  event) to another system.
  
  This application would then erroneously apply the new system's `StarPos` 
  to the `Scan` from the old system.
  
  This application will now not send such delayed `Scan` events to EDDN at all.

Release 4.2.5
===

* Support the 'JournalAlpha' files from the Odyssey Alpha.  We've confirmed
  any data from these is correctly tagged as 'beta' for the is_beta flag
  passed to plugins.
  
  Any data from Odyssey Alpha is sent to EDDN using the test schemas.
  
  No data from Odyssey Alpha is sent to the EDSM or Inara APIs.

* Fix ship loadout export to files to not trip up in the face of file 
  encoding issues.  This relates to the 'Ship Loadout' option on the 
  'Output' tab of Settings/Preferences.

Plugin Authors
---

We've added a compatibility layer so that you can start using the different 
config.get methods that are in [5.0.0-beta1](https://github.com/EDCD/EDMarketConnector/releases/tag/Release%2F5.0.0-beta1).  

Release 4.2.4
===

  This release fixes one cosmetic bug and prepares for the Odyssey Alpha.

* Avoid a spurious 'list index out of range' status text.  This was caused by
  the EDDN plugin running out of data to send.
* Add some paranoia in case Odyssey Alpha looks like a live version.  This 
  should prevent sending any alpha data to EDDN, EDSM and Inara.
* Reduce some log spam in normal operation below TRACE level.  
* Updated Korean translation.

Release 4.2.3
===

This release mostly addresses an issue when Frontier Authorisation gets stuck
on 'Logging in...' despite completing the authorisation on the Frontier
website.

* Allow `edmc...` argument to EDMarketConnector.exe.  This should only be
  necessary when something has prevented your web browser from invoking the
  `edmc` protocol via DDE.
  
  If you were encountering the 'Logging in...' issue and still do with this
  release then please try running the application via the new
  `EDMarketConnector - localserver-auth.bat` file in the installation 
  directory.
  
  This simply runs EDMarketConnector.exe with the 
  `--force-localserver-for-auth` command-line argument.  This forces the code
  to setup and use a webserver on a random port on localhost for the 
  Frontier Authorisation callback, the same way it already works on 
  non-Windows platforms.
  
* Add Korean translation to both the application and the installer.


Release 4.2.2
===

  This release contains a minor bug-fix, actually properly checking a station's
ships list before operating on it.

* Check that `ships['shipuard_list']` is a `dict` before trying to use
  `.values()` on it.  This fixes the issue with seeing `list object has no
  attribute values` in the application status line.

Release 4.2.1
===

  This is a bug-fix release.

* Updated translations.  Thanks once again to all those contributing as per
  [Translations](https://github.com/EDCD/EDMarketConnector/wiki/Translations).
  
* PLUGINS.md: Clarify when `CargoJSON` is populated.

* macOS: `pip install -r requirements.txt` will now include `pyobjc` so that
  running this application works at all.  Check the updated [Running from 
  source](https://github.com/EDCD/EDMarketConnector/wiki/Running-from-source)
  for some advice if attempting to run on macOS.

* JournalLock: Handle when the Journal directory isn't set at all, rather than
  erroring.  Fixes [#910 - Not launching (Linux)](https://github.com/EDCD/EDMarketConnector/issues/910).

* Extra logging added to track down cause of [#909 - Authentication not possible (PC)](https://github.com/EDCD/EDMarketConnector/issues/909)
  . The debug log file might now indicate what's wrong, or we might need
  you to run

    ```
    "c:\Program Files (x86)\EDMarketConnector/EDMarketConnector.exe" --trace
    ```
  in order to increase the log level and gather some extra information.
  Caution is advised if sharing a `--trace` log file as it will now contain
  some of the actual auth data returned from Frontier.

* Ensure that 'Save Raw Data' will work.  Fixes [#908 - Raw export of CAPI data broken](https://github.com/EDCD/EDMarketConnector/issues/908).

* Prevent EDDN plugin from erroring when we determine if the commander has
  Horizons.  Fixes [#907 - Modules is a list not a dict on damaged stations](https://github.com/EDCD/EDMarketConnector/issues/907)

Release 4.2.0
===

*This release increases the Minor version due to the major change in how
multiple-instance checking is done.*

* Adds Steam and Epic to the list of "audiences" in the Frontier Auth callout
  so that you can authorise using those accounts, rather than their associated
  Frontier Account details.

* New status message "CAPI: No commander data returned" if a `/profile`
  request has no commander in the returned data.  This can happen if you
  literally haven't yet created a Commander on the account.  Previously you'd
  get a confusing `'commander'` message shown.
  
* Changes the "is there another process already running?" check to be based on
  a lockfile in the configured Journals directory.  The name of this file is
  `edmc-journal-lock.txt` and upon successful locking it will contain text
  like:

    ```
  Path: <configured path to your Journals>
  PID: <process ID of the application>
  ```
  The lock will be released and applied to the new directory if you change it
  via Settings > Configuration.  If the new location is already locked you'll
  get a 'Retry/Ignore?' pop-up.

  For most users things will operate no differently, although note that the
  multiple instance check does now apply to platforms other than Windows.
    
  For anyone wanting to run multiple instances of the program this is now
  possible via:
    
  `runas /user:<USER> "\"c:\Program Files (x86)\EDMarketConnector\EDMarketConnector.exe\" --force-localserver-for-auth"`
    
  If anything has messed with the backslash characters there then know that you
  need to have " (double-quote) around the entire command (path to program .exe
  *and* any extra arguments), and as a result need to place a backslash before
  any double-quote characters in the command (such as around the space-including
  path to the program).
    
  I've verified it renders correctly [on GitHub](https://github.com/EDCD/EDMarketConnector/blob/Release/4.2.0/ChangeLog.md).
    
  The old check was based solely on there being a window present with the title
  we expect.  This prevented using `runas /user:SOMEUSER ...` to run a second
  copy of the application, as the resulting window would still be within the
  same desktop environment and thus be found in the check.
    
  The new method does assume that the Journals directory is writable by the
  user we're running as.  This might not be true in the case of sharing the
  file system to another host in a read-only manner.  If we fail to open the
  lock file read-write then the application aborts the checks and will simply
  continue running as normal.
    
  Note that any single instance of EDMarketConnector.exe will still only monitor
  and act upon the *latest* Journal file in the configured location.  If you run
  Elite Dangerous for another Commander then the application will want to start
  monitoring that separate Commander.  See [wiki:Troubleshooting#i-run-two-instances-of-ed-simultaneously-but-i-cant-run-two-instances-of-edmc](https://github.com/EDCD/EDMarketConnector/wiki/Troubleshooting#i-run-two-instances-of-ed-simultaneously-but-i-cant-run-two-instances-of-edmc>)
  which will be updated when this change is in a full release.

* Adds the command-line argument `--force-localserver-for-auth`. This forces 
  using a local webserver for the Frontier Auth callback.  This should be used
  when running multiple instances of the application **for all instances** 
  else there's no guarantee of the `edmc://` protocol callback reaching the
  correct process and Frontier Auth will fail.
  
* Adds the command-line argument `--suppress-dupe-process-popup` to exit
  without showing the warning popup in the case that EDMarketConnector found
  another process already running.

  This can be useful if wanting to blindly run both EDMC and the game from a
  batch file or similar.



Release 4.1.6
===

We might have finally found the cause of the application hangs during shutdown.
Note that this became easier to track down due to the downtime
for migration of www.edsm.net around 2021-01-11.  Before these fixes EDSM's
API not being available would cause an EDMC hang on shutdown.

* We've applied extra paranoia to some of the application shutdown code to
  ensure we're not still trying to handle journal events during this sequence.

  We also re-ordered the shutdown sequence, which might help avoid the shutdown
  hang.

  If you encounter a shutdown hang then please add a comment and log files to
  [Application can leave a zombie process on shutdown #678](https://github.com/EDCD/EDMarketConnector/issues/678)
  to help us track down the cause and fix it.

* We now avoid making Tk event_generate() calls whilst the appliction is 
  shutting down.

* Plugins should actively avoid making any sort of Tk event_generate() call
  during application shutdown.

  This means using `if not config.shutting_down:` to gate any code in worker
  threads that might attempt this.  Also, be sure you're not attempting such
  in your `plugin_stop()` function.

  See plugins/edsm.py and plugins/inara.py for example of the usage.

* Any use of `plug.show_error()` won't actually change the UI status line
  during shutdown, but the text you tried to show will be logged instead.

* Cargo tracking will now correctly count all instances of the same type of
  cargo for different missions.  Previously it only counted the cargo for
  the last mission requiring that cargo type, as found in Cargo.json.

* The loaded contents of Cargo.json can now be found in `monitor.state['CargoJSON']`.
  `monitor.state` is what is passed to plugins as `state` in the
  `journal_entry()` call.

* Our logging code should now cope with logging from a property.

* Logging from any name-mangled method should now work properly.

* Miscellaneous updates to PLUGINS.md - mostly to clarify some things.


Release 4.1.5
===

This is a minor maintenance release, mostly addressing behaviour around
process shutdown and startup, along with a couple of small enhancements that
most users won't notice.

* If there is already an EDMarketConnector.exe process running when trying
  to run another instance then that new process will no longer exit silently.
  Instead you'll get a pop-up telling you it's detected another process, and
  you need to close that pop-up in order for this additional process to then
  exit.
  
  This hopefully makes it obvious when you've got a hung EDMarketConnect.exe
  process that you need to kill in order to re-run the program.

* In order to gather more information about how and why EDMarketConnector.exe
  sometimes doesn't shutdown properly we've added some extra debug logging to
  the sequence of clean-up calls performed during shutdown.
  
  Also, to make it more obvious if the process has hung during shutdown the
  UI window is no longer hidden at the start of this shutdown sequence.  It
  will instead linger, with "Shutting down..." showing in the status line
  (translation for this small phrase will be added in a later release).
  
  If you encounter this shutdown hang then please add a comment to
  [Application can leave a zombie process on shutdown #678](https://github.com/EDCD/EDMarketConnector/issues/678)
  to help us track down the cause and fix it.

* Cater for 'mangled name' class functions in our logging code.  e.g. where
  you name a class member with a `__` prefix in order to 'hide' it from
  out-of-class code.
  
* To help track down the cause of [Crashing On Startup #798](https://github.com/EDCD/EDMarketConnector/issues/798)
  we've added some exception catching in our logging code.  If this is
  triggered you will see `??:??` in logging output, instead of class and/or
  function names.
  
  If you encounter this then please comment on that bug report to aid us in
  tracking down the root cause!
  
* Fixed logging from EDMC.exe so that the -debug log goes into `EDMC-debug.log`
  not `EDMarketConnector-debug.log`.
  
* Fix `EDMC.exe -j` handling of file encodings.  NB: This command-line
  argument isn't listed on `EDMC.exe -h` as it's intended for developer use
  only.
  
* Fix the name of 'Void Opal(s)' so that output of market data to files is
  correct.

* Fix URL in PLUGINS.md to refer to `main`, not `master` branch.

* We're able to pull `py2exe` from PyPi now, so docs/Releasing.md has been 
  update to reflect this.

Release 4.1.4
===

The only change from 4.1.3 is to insert some Windows version checks before
even attempting to set a UTF-8 encoding.  We'll now only attempt this if the
user is *not* on Windows, or is on at least Windows 10 1903.

For unknown reasons no exception was being thrown under some circumstances (in
this case running under an earlier Windows 10, but with EDMarketConnector.exe
set to run in Windows 7 compatibility mode for some unknown reason).

Release 4.1.3
===

* Revert to not setting `gdiScaling` in the application manifest.  This should
 fix [#734](https://github.com/EDCD/EDMarketConnector/issues/734)
 and [#739](https://github.com/EDCD/EDMarketConnector/issues/739).
 
  A side effect will be that the radio buttons in Preferences > Appearance
 for the Theme selection will once more be improperly sized under any UI
 scaling.  This is a Tcl/Tk bug which they have fixed in their code, but not
 yet made a new release containing that fix.  We'll have it fixed when Tcl/Tk
 release a fixed version *and* Python releases a fixed version, that we use,
 that includes the fixed libraries.

* Wraps some ctypes code in a try/except in order to fix
 [#737](https://github.com/EDCD/EDMarketConnector/issues/737).  This should
 benefit anyone running EDMC under any Wine version that doesn't set the
 registry key we check for.
 
  **Note, however, that we recommend running EDMarketConnector natively from
  source if using Linux**.

Release 4.1.2
===

* Minor fix to EDMC.py to revert broken logic trying to detect when there is
  neither commodities nor outfitting data for a station.
  
Release 4.1.1
===

This release should get the program running again for everyone who had issues
with 4.1.0.

* Catch any exception when we try to set UTF-8 encoding.  We'll log where this
  fails but the program should continue running.

* The use of the tkinter.filedialog code is now contingent on a UTF-8
  encoding being set.  If it isn't then we'll revert to the previous
  non-tkinter file dialog code.  The older OSes that can't handle a UTF-8
  encoding will get that slightly worse file dialog (that was previously
  always the case before 4.1.0).  Everyone else gets to enjoy the more up to
  date file dialog with all the shortcuts etc.

Release 4.1.0
===

This release contains the result of a lot of code cleanup on several files
and the addition of a proper logging paradigm, which should aid us in tracking
down bugs.

None of the code cleanups *should* change actual program behaviour, but as we
don't yet have the code in a state to have proper tests it's possible we've
broken something.

* The error `'list' object has no attribute 'values'` should now be fixed.

* This version will *attempt* to send empty market commodity lists over EDDN.
  The benefit of this is it will show when a Fleet Carrier no longer has any
  buy or sell orders active.
  
  At this time the EDDN Gateway will reject these messages.  We're catching
  and suppressing that (but log a message at TRACE level).  If/when the EDDN
  schema is updated and the Gateway starts using that this will mean,
  e.g. EDDB, can start better tracking Fleet Carrier markets.
  
* We are now explicitly a Unicode application:

  1. A manifest setting in both EDMarketConnector.exe and EDMC.exe now
  specifies they're Unicode applications so that they default to using the
  UTF-8 codepage.
  
  1. We are now explicitly setting a UTF8 encoding at startup.  NB: This is
  still necessary so that users running from source code are also using the
  UTF-8 encoding, there's no manifest in that scenario.
  
      This *shouldn't* have any side effects and has allowed us to switch to
      the native tkinter file dialogs rather than some custom code.
  
  If you do encounter errors that might be related to this then it would be
  useful to see the logging output that details the Locale settings at
  various points during startup.  Examples might include incorrect text being
  rendered for your language when you have it set, or issues with filenames
  and their content, but any of these are unlikely.
  
* EDMarketConnector.exe now has `gdiScaling` set to true in its manifest.  This
  results in better Windows OS scaling of the UI (radio buttons scale correctly
  now).  This might negate the need for our own UI Scaling (see below), but
  we're leaving the functionality in for anyone who finds it useful.
   
* New UI Scaling option!  Find the setting on the 'Appearance' tab of Settings.
    1. This will only actually take effect after restarting the application.
    1. The 'Default' theme's menu names won't be resized due to using the
       default font.  The other two themes work properly though as they use
       a custom font for those texts.
    1. As per the note next to the settings bar, "100" means "default", so set
       it to that if you decide you don't need the UI scaling.
    1. If you select 0 it will become 100 on the next startup.
       
    Plugin Authors: If you are doing per-pixel things in your UI then you'll
    want to check `config.get('ui_scale')` and adjust accordingly.  `100`
    means default scaling with other values being a percentage relative to
    that (so 150 means you need to scale everything x1.5).
       
* Code dealing with Frontier's CAPI was cleaned up, so please report any
  issues related to that (mostly when just docked or when you press the Update
  button).
  
* We now have proper logging available, using the python module of that name.
  Plugin Authors, please change your code to using proper logging, as per the
  new 'Logging' section of PLUGINS.md, rather than simple `print(...)`
  statements.

  1. We have a TRACE level of log output.  By default this is turned off.
  Run either EDMarketConnector or EDMC with `--trace` flag to enable.  This is
  intended for use where we need finer-grained tracing to track down a bug,
  but the output would be too spammy in normal use.
  
      To make it easy for users to run with TRACE logging there's a new file
    `EDMarketConnector - TRACE.bat`.  Running this should result in the program
    running with tracing.  Recommended use is to navigate a Windows File
    Explorer window to where EDMarketConnector.exe is installed then
    double-click this `.bat` file.

  1. EDMC.py has a new `--loglevel` command-line argument.  See `EDMC.py -h`
  for the possible values.  It defaults to 'INFO', which, unless there's an
  error, should yield the same output as before.
   
  1. EDMC.exe will now log useful startup state information if run with the
  `--loglevel DEBUG` arguments.
  
  1. EDMarketConnector has a new 'Loglevel' setting on the 'Configuration' tab
  to change the loglevel.  Default is 'INFO' and advised for normal use.
  If reporting a bug it will be very helpful to change this to 'DEBUG' and
  then reproduce the bug.  Changes to this will take effect immediately, no
  need for a restart.
  
  1. Both programs not only log to their old locations (console for EDMC, and
  `%TEMP%\EDMarketConnector.log` for the main application), but now also to
  a size-limited and rotated logfile inside the folder
  `%TEMP%\EDMarketConnector\ `.
     1. The base filename inside there is `EDMarketConnector-debug.log` for the
     main program and `EDMC-debug.log` for the command-line program.
     1. A new file is only started if/when it reaches the 1 MiB size limit.
     1. We'll keep at most 10 backups of each file, so the maximum disk space
     used by this will be 22 MiB.
     1. Only actually *logged* output goes to these files, which currently is
     far from all the traditional output that goes to the old file/console.
     Anything using `print(...)` will not appear in these new files.
     1. These files always default to DEBUG level, whereas the old log file
     continues to follow the user-set logging level.
   
  1. Default `logging` level for plugins is DEBUG.  This won't change what's
  actually logged, it just ensures that everything gets through to the two
  channels that then decide what is output.

* There's a little extra DEBUG logging at startup so we can be sure of some
  things like Python version used (pertinent if running from source).

* Minor tweak to EDDN plugin logging so we know what message we tried to send
  if it fails.
  
* More logging added to companion.py to aid diagnosing Frontier Auth issues.

* Extra TRACE level logging added for when we process `Location`, `Docked`,
 t pu`FSDJump` and `CarrierJump` events for EDSM. This was added to help track
  down the cause of [#713](https://github.com/EDCD/EDMarketConnector/issues/713).
   

Translators: There are new strings to translate related to Log Levels
and the new UI Scaling.  Thanks to those who already updated!

There was a series of betas and release candidates between 4.0.6 and 4.1.0,
see their individual changelogs on
[GitHub EDMarketConnector Releases](https://github.com/edcd/edmarketconnector/releases?after=Release%2F4.1.0).
All the pertinent changes in them were folded into the text above.

Release 4.0.6
===

 * Correct the three System Provider plugins to *not* show the *next* system
  in a plotted route instead of the current system.
   
Release 4.0.5
===

 * Built using Python 3.7.9.
 * Fix EDSM plugin so the System provider actually updates the URLs for
   jumps to new systems.
   
 In general this cleans up the code for all three System and Station Providers;
 EDDB, EDSM, Inara.

Release 4.0.4
===

 * Built using Python 3.7.8.  Prior 4.0.x releases used 3.7.7.
 * Don't crash if no non-default Journal Directory has been set.
 * Only send to Inara API at most once every 30 seconds.  This should avoid
 the "Inara 400 Too much requests, slow down, cowboy. ;) ..." message and
 being locked out from the API for an hour as a result.  Any events that
 require data to be sent during the 30s cooldown will be queued and sent when
 that timer expires.
 
    This was caused by previous changes in an attempt to send cargo events
    to Inara more often.  This fix retains that enhancement.
    
    Note that if you log out and stop EDMC within 30 seconds you might have
    some events not sent.  If we tried to force a send then it might hit the
    limit when you want to log back in and continue playing.  As it is you can
    re-run EDMC and log back into the game to ensure Inara is synchronised
    properly.

Release 4.0.3
===

**NB: Anyone who installed a 4.0.3-rcX release candidate version should first
uninstall it before installing this.**
<br/>Your settings are safe, they're in either the Registry on Windows, or in a
file outside the install location on other OSes.
<br/>Your third-party plugins should also be safe, because you placed them in
e.g. `%LOCALAPPDATA%\EDMarketConnector\plugins`, not in the installation
plugins folder, didn't you ?

This release contains fixes for a handful of bugs in 4.0.2.0, as well as a
switch to full [Semantic Version](https://semver.org/#semantic-versioning-specification-semver)
strings.

 * Switch to Semantic Version strings.
    * As part of this the version check with `EDMC.exe -v` might now show
     some exception/error output if it fails to download and parse the appcast
     file.  The string it shows, new version available or not, should be the
     same format as previously.

 * Fix for bug [#616 - EDMC Not Showing "Station" after Update](https://github.com/EDCD/EDMarketConnector/issues/616)
  This was caused by changes to the *EDDB* plugin inadvertently no longer
  maintaining some state that it turned out the *Inara* plugin was depending
  on.
    * Inara plugin is now using direct URLs for System and Station links.  It
     no longer relies on you having entered an Inara API Key.
    * All three 'provider' plugins (EDDB, EDSM, Inara) should now be using the
     same logic for when they update and what they display.
    * If you Request Docking, whether the request succeeds or not, the
     station name will now show and be clickable.
    * If you Undock, Supercruise away or FSDJump away then any station name
     will be replaced with a `×` (multiply) character.  As with unpopulated
     systems clicking this will take you either to the system page, or to a
     list of stations in the system (depending on provider used).

 * A fix for ships without a player-set name using a single ` ` (space
  character) as their name in the UI, instead of the ship model name.
  
    See [#614 - Ship is not displaying but IS hotlinked](https://github.com/EDCD/EDMarketConnector/issues/614).
    
 * A fix for some file paths on Linux not understanding `~` as "my home
 directory".  this should help anyone setting up on linux.
 
    See [#486 - Some info about running on Manjaro](https://github.com/EDCD/EDMarketConnector/issues/486).
    
 * A new option to use an alternate method of opening a URL for shipyard links.
 It's called 'Use alternate URL method' and is located in the 'File' >
 'Settings' dialogue on the 'Configuration' tab, next to the dropdown used to
 choose shipyard provider.  If your setup results in coriolis.io or edsy.org
 saying they can't load your build then try toggling this on.
 
    This method writes a small .html file,
    `%LOCALAPPDATA%\EDMarketConnector\shipyard.html`
    (or other-OS equivalent location), and directs your browser to open that.
    The file contains a meta refresh redirect to the URL for your build on
    your chosen shipyard provider.  The file is *not* deleted after use, so
    you can also use this as "let's re-open that last build" facility even
     without
    EDMC running.
    
    **Please let us know if this doesn't work for you!**
    Anti-Virus or Software Firewalls might object to the "open .html file, and
    then it redirects" workaround.
    
    See [#617 - Ship load out link error](https://github.com/EDCD/EDMarketConnector/issues/617).

 * Translations updated:
   * New phrases were added and the only 100% translated languages are now:
     Czech, Finnish, German, Italian, Japanese, Portugese (Brazil), Russian,
     Serbian (Latin), Serbian (Latin, Bosnia and Herzegovina).
     
   Thank you translators! Please do contribute on
   [the OneSkyApp project](https://marginal.oneskyapp.com/collaboration/project/52710)
   if you are able to.
     
Release 4.0.2.0
===
Only a minor fix to EDMC.exe

 * Restore the reporting of new releases for `EDMC.exe -v`.
 
Release 4.0.1.0
===
This fixes a bug with the EDDB 'System Provider' URLs.

 * It was possible to pick up, and use, a bad SystemAddress from the Frontier
 CAPI.  The CAPI will no longer be used as a source for this.
 * If we do not yet have a SystemAddress from the Journal we will use the
 SystemName instead.  This carries the small risk of the player being in one
 of the duplicate-name systems, in which case EDDB might not display the
 correct system.
 
Release 4.0.0.0
===
Developers please note the new [Contributing.md](https://github.com/EDCD/EDMarketConnector/blob/main/Contributing.md)
, particularly [Git branch structure and tag conventions](https://github.com/EDCD/EDMarketConnector/blob/main/Contributing.md#git-branch-structure-and-tag-conventions)
.

 * This release is based on Python 3.7, not 2.7, so a user might find some of
   their plugins stop working.  If you have any plugins that do not have the
   proper support you'll see a popup about this when you
   start the program, at most once every 24 hours.  As directed on that
    popup you can check the status of
   your plugins on 'File' > 'Settings' > 'Plugins' in the new 'Plugins Without
   Python 3.x Support:' section.
 
   If the popup gets annoying then follow the directions to
   [disable a plugin](https://github.com/EDCD/EDMarketConnector/blob/main/PLUGINS.md#disable-a-plugin).  
   
   For any plugins without Python 3.x support you should first ensure you're
   using the latest version of that plugin.  If that hasn't been updated then
   you might want to contact the plugin developer to see if they'll update the
   plugin.  We've checked many plugins and put them in the appropriate
   section of [this list](https://github.com/EDCD/EDMarketConnector/wiki/Plugins#available-plugins---confirmed-working-under-python-37).
 
    *Plugin authors should also read the latest [Developer Plugin
     Documentation](https://github.com/EDCD/EDMarketConnector/blob/main/PLUGINS.md)
     ,* **particularly the section
      [Available imports](https://github.com/EDCD/EDMarketConnector/blob/main/PLUGINS.md#available-imports)
     .** Let us know if we've missed anything.
     
 * New 'Help' > 'About E:D Market Connector' menu item to show the currently
   running version.  Includes a link to the release notes.

 * Translations updated:
   * New languages: Serbian (Latin, Bosnia and Herzegovina),
     Slovenian (Slovenia) and Swedish.
     
   * New phrases were added and the only 100% translated languages are now:
     Czech, French, German, Japanese, Polish, Portugese (Brazil),
     Portugese (Portugal), Russian, Serbian (Latin),
     Serbian (Latin, Bosnia and Herzegovina), Spanish, Swedish (Sweden)
     Ukrainian,
     
   Thank you translators! Please do contribute on
   [the OneSkyApp project](https://marginal.oneskyapp.com/collaboration/project/52710)
   if you are able to.
     
 * EDDB plugin now uses a system's SystemAddress to construct the URL to view
   the system on eddb.io.  This removes the need for the systems.p file.
   That file will be removed in a future version, plugin authors should not
   be relying on its presence.

 * EDDB plugin now uses a station's MarketID to construct a URL to view the
   station on eddb.io.  This removes the need for stations.p.  That file will
   be removed in a future version, plugin authors should not be relying on its
   presence.
 
   NB: It's now using the system's "Population" data from Journal messages to
   determine if the system has stations or not.  This allows for the `×` as
   station name to be clickable to open the eddb.io page for system when you're
   not docked.  It's known that some systems with stations have a Population of
   "0" and thus won't allow this functionality.  This is Frontier's issue, not
   EDMC's.  If you logged out in a populated system, run EDMC afresh, and use
   the 'Update' button you won't see the `×` until you login fully to the game.
   
 * Tweak to Inara plugin so it will send updates via the Inara API more
   frequently.  Will now send an update, no more often than about once a
   minute, if your cargo changes at all.  This still won't update if you dock
   and quickly buy or sell some cargo, but it's better than it was before.
   You can nudge it by waiting a minute then re-opening the Commodities screen,
   or indeed performing any other action the logs a new Journal event.

 * The old 'anonymous' and custom 'uploaderID' options were taken out of
   the UI back in December 2018, but the settings lingered in the Windows
   Registry. Thus some users would still have been sending an anonymised or
   custom 'uploaderID' in EDDN messages with no easy way to de-activate this.
 
    The EDDN Relay has been forcefully anonymising uploaderID since March
    2018 anyway, so this is redundant.  Thus the code that performs this
    anonymisation has now been removed.
    
 * There used to be an option to output commodities data in 'BPC' format, but
   it was removed from the UI back in Dec 2016.  A few small pieces of code
   lingered and they have now been removed.  Any plugin that was passing
   `COMMODITY_BPC` to `commodity.export()` will now break.
   
 * Fixed a bug where certain combinations of 'Output' and 'EDDN' options would
   lead to all options on both tabs reverting to their defaults.
   
 * Fixed a bug where if you copied a Journal file to the live location,
   resulting in a "Journal.YYMMDDHHMMss.XX - Copy.log" file, the application
   would pick it up as 'new' and potentially re-send duplicate data to all of
   EDDN, EDSM and Inara.
   
   Now the only files the application will take note of must:
    1. Start with `Journal.` or `JournalBeta.`.
    1. Have the 12-digit date/timestamp, followed by a `.`
    1. Have the 2 digit serial number, followed by a `.`
    1. Nothing else before the trailing `log`.
    
 * Fixed the location of Registry keys for the update checker, WinSparkle:
   * To be under the new `EDCD` Registry key in
    `Computer\HKEY_CURRENT_USER\Software\`.
   * To be under `EDMarketConnector` instead of `EDMarketConnector.py` inside
     there.
   
 * Fixed to throw an exception, rather than a Segmentation Fault, if
   run on Linux without DISPLAY properly set.
   
 * Fixed EDMC.exe (command line tool) to correctly report the version with
   `-v`.
   
Release 3.46
===

**This should be the final release of EDMC based on Python 2.7.** The next release after this, assuming this one doesn't introduce new bugs, will be based on Python 3.7.  Any plugins that users have installed will need to have been updated to work under Python 3.7 by the time that next version of EDMC is released.  ~~During EDMC startup, at most once per day, you might see a popup with the text:~~

> One or more of your enabled plugins do not yet have support for Python 3.x.  Please see the list on the 'Plugins' tab of 'File' > 'Settings'.  You should check if there is an updated version available, else alert the developer that they will need to update the code when EDMC moves to Python 3.x

A small bug means that popup will never appear, but you can still check "File" > "Settings" > "Plugins" tab and see what plugins are listed in the section with the text "Plugins Without Python 3.x Support".

If any of your plugins are listed in that section then they will need updating, by you or the original developer, to work with Python 3.7.  See <a href="https://github.com/EDCD/EDMarketConnector/blob/main/PLUGINS.md#migration-to-python-37">Migrating To Python 3.7</a> for more information.


Changes in this version:

 * The CAPI CLIENT_ID has been changed to one under Athanasius' account, so when users are asked to (re-)authenticate with Frontier they'll see "Elite Dangerous Market Connector (EDCD/Athanasius)" as the application asking for permission.  There's been no change to the use of the data Frontier then gives access to.
 * Updated translations (as of 2019-09-26 in general and 2019-11-04 for Polish).
 * Linux: Should now appear on task bar whilst in dark mode theme.
	<li>INARA: Send correct opponentName for Interdicted and Interdiction events.<.li>
 * Send SAASignalsFound events to EDDN.
 * Add Agronomic Treatment introduced for a community goal.
 * Fix Detailed Surface Scanner rating.
 * Fix for the "Inara 400 The reputation value exceeds the valid range" error.
 * Minimum interval between checks for a new version of EDMC has been reduced from 47 hours to 8 hours.
 * There is a new option, within the 'Configuration' tab, 'Disable Automatic Application Updates Check when in-game' which when active should prevent update checks from showing a popup whilst you're in-game. You can still use "Help" > "Check for updates" to trigger a manual check.
 * Support added for the journal 'CarrierJump' event, triggered when you're docked on a Fleet Carrier as it performs a jump.  This is now sent to: EDDN, Inara, EDSM.  NB: EDSM doesn't yet support this event at the time of writing, so will still not track such Carrier Jumps in your Flight Log or current location.  Generally when EDSM is updated to handle such new events it will back-process stored unrecognised events.




Release 3.45
===

There was no real 3.45, it was 'burned' testing that updates from 3.44 would work with the new update_feed URL.


Release 3.44
===

**CHANGE OF MAINTAINER**


Due to a lack of time to give the project the attention it needs Marginal has handed over ownership of the EDMarketConnector GitHub repository to the EDCD (Elite Dangerous Community Developers) organisation.


Initially Athanasius will now be responsible for maintaining the code, including addressing any Pull Requests and Issues, and making releases.  Unfortunately he has no access to hardware running MacOS so can't easily generate builds for that platform or test them.  So for the time being releases will be for Windows 10 only.  MacOS users are advised to look into running from source (see the github README).


Going forwards the intention is to move to the python 3.7 code as soon as possible.  To facilitate this there will be one more python 2.7 release in addition to this one, with the main aim of that being to add code to alert the user about any plugins they use that have apparently not been updated to run under python 3.7.


See the project GitHub repository's <a href="https://github.com/EDCD/EDMarketConnector/blob/main/README.md">README.md</a> for further information.


  * Version increased to 3.4.4.0 / 3.44.
  * URL the application checks for updates changed to point to github,

Release 3.43
===

 * New commodity and modules from &ldquo;September Update&rdquo;.
 * Increase transparent theme font size.
 * Misc fixes.
 * More control over plugin widget colors.


The first time that you run the app while playing the game you are redirected to Frontier's authentication website and prompted for your username and password.

Release 3.42
===

 * Use EDSY.org address for EDShipyard.
 * Fixes for running under Wine on Linux.
 * Support not always on top with dark theme on Linux.
 * Add advanced multi-cannon from &rdquo;Bridging the Gap&rdquo;.

Release 3.41
===

 * Transparent theme window size reduced.

Release 3.40
===

 * Use Euro Caps font with transparent theme.
 * Add new modules in 3.4.
 * Improved authentication when app started with game already running.

Release 3.38
===

 * More authentication fixes.
 * Send influence and reputation gain to Inara on mission completion.

Release 3.37
===

 * More authentication fixes.
 * More robust/graceful handling of Frontier Auth and/or cAPI server outages.

Release 3.36
===

 * Fix for forthcoming Frontier authentication changes.
 * Fix for installation on non-English systems.

Release 3.35
===

 * Display feedback on successful authentication.
 * Outfitting and Shipyard data also sent to EDDN on visiting outfitting or shipyard in-game, and tagged with a &ldquo;Horizons&rdquo; flag.
 * Sends your local faction reputation to Inara.


The first time that you run the app while playing the game you are redirected to Frontier's authentication website and prompted for your username and password.

Release 3.33
===

 * More authentication fixes.

Release 3.32
===

 * Fix for token expiry during a session (&ldquo;Frontier server is down&rdquo; error).
 * Force re-authentication if credentials entered for wrong Cmdr.
 * More logging of OAuth failures.

Release 3.31
===

 * Support for OAuth2-based access to station commodity market, outfitting and shipyard data.
 * Fix for command-line program.
 * Improved handling of authentication errors.
 * Commodity market data also sent to EDDN on visiting the in-game commodity market.
 * Misc fixes.

Release 3.30
===

 * Support for OAuth2-based access to station commodity market, outfitting and shipyard data.
 * Commodity market data also sent to EDDN on visiting the in-game commodity market.
 * Misc fixes.

Release 3.20
===

 * Preliminary support for E:D 3.3.
 * Support accessing Journal on macOS remotely over SMB.
 * Misc fixes.

Release 3.12
===

 * Send Coriolis links to <a href="https://coriolis.io/" target="_blank">https://coriolis.io/</a> instead of https://coriolid.edcd.io/. To migrate saved builds see <a href="https://youtu.be/4SvnLcefhtI" target="_blank">https://youtu.be/4SvnLcefhtI</a>.

Release 3.11
===

 * Misc fixes.

Release 3.10
===

 * Support for new ships and modules in E:D 3.1.
 * Fix for sending ship loadouts with engineered modules with certain secondary effects to Inara.
 * Add separators between plugins in main window.
 * Chinese (Simplified) translation courtesy of Cmdr Zhixian Wu.
 * Portuguese (Portugal) translation courtesy of Carlos Oliveira.

Release 3.06
===

 * Extend localisation support to plugins.
 * Hungarian translation courtesy of Cmdr Wormhole.
 * Misc fixes.

Release 3.05
===

 * Fix for &ldquo;Frontier server is down&rdquo; error on systems with primary language other than English.
 * Fix for TD prices file format.

Release 3.04
===

 * Export ship loadout to Coriolis in Journal &ldquo;Loadout&rdquo; format.
 * Fix for &ldquo;This app requires accurate timestamps&rdquo; error - get timestamps for cAPI-derived data from cAPI server.
 * Fix for TCE integration.
 * Support for &ldquo;package plugins&rdquo;.

Release 3.03
===

 * Fixes for stats and plugin display.

Release 3.02
===

 * Choose between eddb, EDSM and Inara for station and shipyard links.
 * Don't display &ldquo;Solo&rdquo; mode in main window.
 * Fix for saving ship loadout to file when ship name contains punctuation.

Release 3.01
===

 * Various fixes for EDSM, Inara and TCE integrations.
 * Fix for failure to terminate cleanly.
 * Switch ship loadout file to journal format.

Release 3.00
===

 * Support for E:D 3.0.
 * Updates your entire fleet on EDSM and/or Inara whenever you visit the shipyard in game.
 * Updates your current ship's loadout on EDSM and/or Inara whenever it changes.
 * Plugin access to your dashboard status.<|MERGE_RESOLUTION|>--- conflicted
+++ resolved
@@ -15,14 +15,9 @@
 For information on what this means, and opt-out options, please visit https://github.com/EDCD/EDMarketConnector/wiki/Code-Signing-and-EDMC
 
 **Changes and Enhancements**
-<<<<<<< HEAD
-* Added new SCO Module Details
-* Reverted a change from the prior release due to breaking some consumers. 
-=======
 * Added new SCO and Python Armor Module Details
 * Reverted a change from the prior release due to breaking some consumers. 
 
->>>>>>> 37b13fd8
 **Plugin Developers**
 * modules.p and ships.p are deprecated, and slated for removal in 5.11+!
 * The `openurl()` function in ttkHyperlinkLabel has been deprecated,
