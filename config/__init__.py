--- conflicted
+++ resolved
@@ -53,12 +53,7 @@
 # <https://semver.org/#semantic-versioning-specification-semver>
 # Major.Minor.Patch(-prerelease)(+buildmetadata)
 # NB: Do *not* import this, use the functions appversion() and appversion_nobuild()
-<<<<<<< HEAD
-_static_appversion = '5.11.0-alpha1'
-
-=======
 _static_appversion = '5.10.6'
->>>>>>> 7f06e377
 _cached_version: semantic_version.Version | None = None
 copyright = '© 2015-2019 Jonathan Harris, 2020-2024 EDCD'
 
