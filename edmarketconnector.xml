<?xml version="1.0" encoding="utf-8"?>
<rss version="2.0" xmlns:sparkle="http://www.andymatuschak.org/xml-namespaces/sparkle" xmlns:dc="http://purl.org/dc/elements/1.1/">
	<channel>
		<title>E:D Market Connector</title>
		<link>https://raw.githubusercontent.com/EDCD/EDMarketConnector/releases/edmarketconnector.xml</link>
		<description>Most recent changes with links to updates.</description>

		<!-- Important: Mac must be listed before Windows since Sparkle < 1.18.1 on OSX doesn't check sparkle:os -->

		<item>
			<title>Release 3.44</title>
			<description>
				<![CDATA[
<style>h2 { font-size: 105%; }</style>
<h2>Release 3.44</h2>
<p><b>CHANGE OF MAINTAINER</b></p>
<p>Due to a lack of time to give the project the attention it needs Marginal has handed over ownership of the EDMarketConnector GitHub repository to the EDCD (Elite Dangerous Community Developers) organisation.</p>
<p>Initially Athanasius will now be responsible for maintaining the code, including addressing any Pull Requests and Issues, and making releases.  <b><u>Unfortunately he has no access to hardware running MacOS so can't easily generate builds for that platform</u> or test them.  So for the time being releases will be for Windows 10 only.</b>  MacOS users are advised to look into running from source (see the github README).</p>
<p>Going forwards the intention is to move to the python 3.7 code as soon as possible.  To facilitate this there will be one more python 2.7 release in addition to this one, with the main aim of that being to add code to alert the user about any plugins they use that have apparently not been updated to run under python 3.7.</p>
<p>See the project GitHub repository's <a href="https://github.com/EDCD/EDMarketConnector/blob/master/README.md">README.md</a> for further information.</p>
<ul>
 <li>Version increased to 3.4.4.0 / 3.44.</li>
 <li>URL the application checks for updates changed to point to github,</li>
</ul>
<h2>Release 3.44</h2>
<h2>Release 3.43</h2>
<ul>
<li>New commodity and modules from &ldquo;September Update&rdquo;.</li>
<li>Misc fixes.</li>
<li>More control over plugin widget colors.</li>
</ul>
<p>The first time that you run the app while playing the game you are redirected to Frontier's authentication website and prompted for your username and password.</p>
<h2>Release 3.42</h2>
<ul>
<li>Use EDSY.org address for EDShipyard.</li>
<li>Add advanced multi-cannon from &ldquo;Bridging the Gap&rdquo;.</li>
</ul>
<h2>Release 3.41</h2>
<ul>
<li>Transparent theme window size reduced.</li>
</ul>
<h2>Release 3.40</h2>
<ul>
<li>Add new modules in 3.4.</li>
<li>Improved authentication when app started with game already running.</li>
</ul>
<h2>Release 3.38</h2>
<ul>
<li>More authentication fixes.</li>
<li>Send influence and reputation gain to Inara on mission completion.</li>
</ul>
<h2>Release 3.37</h2>
<ul>
<li>More authentication fixes.</li>
<li>More robust/graceful handling of Frontier Auth and/or cAPI server outages.</li>
</ul>
<h2>Release 3.36</h2>
<ul>
<li>Fix for forthcoming Frontier authentication changes.</li>
</ul>
<h2>Release 3.35</h2>
<ul>
<li>Display feedback on successful authentication.</li>
<li>Outfitting and Shipyard data also sent to EDDN on visiting outfitting or shipyard in-game, and tagged with a &ldquo;Horizons&rdquo; flag.</li>
<li>Sends your local faction reputation to Inara.</li>
<li>Fix for preferences window appearance on macOS Mojave.</li>
</ul>
<h2>Release 3.33</h2>
<ul>
<li>More authentication fixes.</li>
</ul>
<h2>Release 3.32</h2>
<ul>
<li>Fix for token expiry during a session (&ldquo;Frontier server is down&rdquo; error).</li>
<li>Force re-authentication if credentials entered for wrong Cmdr.</li>
<li>More logging of OAuth failures.</li>
</ul>
<h2>Release 3.31</h2>
<ul>
<li>Support for OAuth2-based access to station commodity market, outfitting and shipyard data.</li>
<li>Fix for command-line program.</li>
<li>Improved handling of authentication errors.</li>
<li>Commodity market data also sent to EDDN on visiting the in-game commodity market.</li>
<li>Misc fixes.</li>
</ul>
<h2>Release 3.30</h2>
<ul>
<li>Support for OAuth2-based access to station commodity market, outfitting and shipyard data.</li>
<li>Commodity market data also sent to EDDN on visiting the in-game commodity market.</li>
<li>Misc fixes.</li>
</ul>
<h2>Release 3.20</h2>
<ul>
<li>Preliminary support for E:D 3.3.</li>
<li>Support accessing Journal on macOS remotely over SMB.</li>
<li>Misc fixes.</li>
</ul>
<h2>Release 3.12</h2>
<ul>
<li>Fix EDSM support.</li>
<li>Send Coriolis links to <a href="https://coriolis.io/" target="_blank">https://coriolis.io/</a> instead of https://coriolid.edcd.io/. To migrate saved builds see <a href="https://youtu.be/4SvnLcefhtI" target="_blank">https://youtu.be/4SvnLcefhtI</a>.</li>
<li>Plugins: pass plugin's folder location to plugin_start().</li>
</ul>
<h2>Release 3.11</h2>
<ul>
<li>Misc fixes.</li>
</ul>
<h2>Release 3.10</h2>
<ul>
<li>Support for new ships and modules in E:D 3.1.</li>
<li>Fix for sending ship loadouts with engineered modules with certain secondary effects to Inara.</li>
<li>Add separators between plugins in main window.</li>
<li>Chinese (Simplified) translation courtesy of Cmdr Zhixian Wu.</li>
<li>Portuguese (Portugal) translation courtesy of Carlos Oliveira.</li>
</ul>
<h2>Release 3.06</h2>
<ul>
<li>Extend localisation support to plugins.</li>
<li>Hungarian translation courtesy of Cmdr Wormhole.</li>
<li>Misc fixes.</li>
</ul>
<h2>Release 3.05</h2>
<ul>
<li>Fix for &ldquo;Frontier server is down&rdquo; error on systems with primary language other than English.</li>
<li>Fix for TD prices file format.</li>
</ul>
<h2>Release 3.04</h2>
<ul>
<li>Export ship loadout to Coriolis in Journal &ldquo;Loadout&rdquo; format.</li>
<li>Fix for &ldquo;This app requires accurate timestamps&rdquo; error - get timestamps for cAPI-derived data from cAPI server.</li>
<li>Fix for TCE integration.</li>
<li>Support for &ldquo;package plugins&rdquo;.</li>
</ul>
<h2>Release 3.03</h2>
<ul>
<li>Fixes for stats and plugin display.</li>
</ul>
<h2>Release 3.02</h2>
<ul>
<li>Choose between eddb, EDSM and Inara for station and shipyard links.</li>
<li>Don't display &ldquo;Solo&rdquo; mode in main window.</li>
<li>Fix for saving ship loadout to file when ship name contains punctuation.</li>
</ul>
<h2>Release 3.01</h2>
<ul>
<li>Various fixes for EDSM, Inara and TCE integrations.</li>
<li>Fix for failure to terminate cleanly.</li>
<li>Switch ship loadout file to journal format.</li>
</ul>
<h2>Release 3.00</h2>
<ul>
<li>Support for E:D 3.0.</li>
<li>Updates your entire fleet on EDSM and/or Inara whenever you visit the shipyard in game.</li>
<li>Updates your current ship's loadout on EDSM and/or Inara whenever it changes.</li>
<li>Plugin access to your dashboard status.</li>
</ul>
				]]>
			</description>
			<enclosure
				url="https://github.com/EDCD/EDMarketConnector/releases/download/rel-344/EDMarketConnector_mac_344.zip"
				sparkle:os="macos"
				sparkle:version="3.4.4.0"
				length="6058091"
				type="application/octet-stream"
			/>
		</item>

		<!-- Windows -->

		<item>
			<title>Release 4.1.1</title>
			<description>
				<![CDATA[
<style>body { font-family:"Segoe UI","Tahoma"; font-size: 75%; } h2 { font-family:"Segoe UI","Tahoma"; font-size: 105%; }</style>

<<<<<<< HEAD
=======
<h2>Release 4.1.2</h2>
<ul>
<li>Minor fix to EDMC.py to revert broken logic trying to detect when there is
neither commodities nor outfitting data for a station.</li>
</ul>

>>>>>>> 7c699c95
<h2>Release 4.1.1</h2>
<p>This release should get the program running again for everyone who had issues
with 4.1.0.</p>
<ul>
<li>
<p>Catch any exception when we try to set UTF-8 encoding.  We'll log where this
fails but the program should continue running.</p>
</li>
<li>
<p>The use of the tkinter.filedialog code is now contingent on a UTF-8
encoding being set.  If it isn't then we'll revert to the previous
non-tkinter file dialog code.  The older OSes that can't handle a UTF-8
encoding will get that slightly worse file dialog (that was previously
always the case before 4.1.0).  Everyone else gets to enjoy the more up to
date file dialog with all the shortcuts etc.</p>
</li>
</ul>

<h2>Release 4.1.0</h2>
<p>This release contains the result of a lot of code cleanup on several files
and the addition of a proper logging paradigm, which should aid us in tracking
down bugs.</p>
<p>None of the code cleanups <em>should</em> change actual program behaviour, but as we
don't yet have the code in a state to have proper tests it's possible we've
broken something.</p>
<ul>
<li>
<p>The error <code>'list' object has no attribute 'values'</code> should now be fixed.</p>
</li>
<li>
<p>This version will <em>attempt</em> to send empty market commodity lists over EDDN.
The benefit of this is it will show when a Fleet Carrier no longer has any
buy or sell orders active.</p>
<p>At this time the EDDN Gateway will reject these messages.  We're catching
and suppressing that (but log a message at TRACE level).  If/when the EDDN
schema is updated and the Gateway starts using that this will mean,
e.g. EDDB, can start better tracking Fleet Carrier markets.</p>
</li>
<li>
<p>We are now explicitly a Unicode application:</p>
<ol>
<li>
<p>A manifest setting in both EDMarketConnector.exe and EDMC.exe now
specifies they're Unicode applications so that they default to using the
UTF-8 codepage.</p>
</li>
<li>
<p>We are now explicitly setting a UTF8 encoding at startup.  NB: This is
still necessary so that users running from source code are also using the
UTF-8 encoding, there's no manifest in that scenario.</p>
<p>This <em>shouldn't</em> have any side effects and has allowed us to switch to
the native tkinter file dialogs rather than some custom code.</p>
</li>
</ol>
<p>If you do encounter errors that might be related to this then it would be
useful to see the logging output that details the Locale settings at
various points during startup.  Examples might include incorrect text being
rendered for your language when you have it set, or issues with filenames
and their content, but any of these are unlikely.</p>
</li>
<li>
<p>EDMarketConnector.exe now has <code>gdiScaling</code> set to true in its manifest.  This
results in better Windows OS scaling of the UI (radio buttons scale correctly
now).  This might negate the need for our own UI Scaling (see below), but
we're leaving the functionality in for anyone who finds it useful.</p>
</li>
<li>
<p>New UI Scaling option!  Find the setting on the 'Appearance' tab of Settings.</p>
<ol>
<li>This will only actually take effect after restarting the application.</li>
<li>The 'Default' theme's menu names won't be resized due to using the
default font.  The other two themes work properly though as they use
a custom font for those texts.</li>
<li>As per the note next to the settings bar, "100" means "default", so set
it to that if you decide you don't need the UI scaling.</li>
<li>If you select 0 it will become 100 on the next startup.</li>
</ol>
<p>Plugin Authors: If you are doing per-pixel things in your UI then you'll
want to check <code>config.get('ui_scale')</code> and adjust accordingly.  <code>100</code>
means default scaling with other values being a percentage relative to
that (so 150 means you need to scale everything x1.5).</p>
</li>
<li>
<p>Code dealing with Frontier's CAPI was cleaned up, so please report any
issues related to that (mostly when just docked or when you press the Update
button).</p>
</li>
<li>
<p>We now have proper logging available, using the python module of that name.
Plugin Authors, please change your code to using proper logging, as per the
new 'Logging' section of PLUGINS.md, rather than simple <code>print(...)</code>
statements.</p>
<ol>
<li>
<p>We have a TRACE level of log output.  By default this is turned off.
Run either EDMarketConnector or EDMC with <code>--trace</code> flag to enable.  This is
intended for use where we need finer-grained tracing to track down a bug,
but the output would be too spammy in normal use.</p>
<p>To make it easy for users to run with TRACE logging there's a new file
<code>EDMarketConnector - TRACE.bat</code>.  Running this should result in the program
running with tracing.  Recommended use is to navigate a Windows File
Explorer window to where EDMarketConnector.exe is installed then
double-click this <code>.bat</code> file.</p>
</li>
<li>
<p>EDMC.py has a new <code>--loglevel</code> command-line argument.  See <code>EDMC.py -h</code>
for the possible values.  It defaults to 'INFO', which, unless there's an
error, should yield the same output as before.</p>
</li>
<li>
<p>EDMC.exe will now log useful startup state information if run with the
<code>--loglevel DEBUG</code> arguments.</p>
</li>
<li>
<p>EDMarketConnector has a new 'Loglevel' setting on the 'Configuration' tab
to change the loglevel.  Default is 'INFO' and advised for normal use.
If reporting a bug it will be very helpful to change this to 'DEBUG' and
then reproduce the bug.  Changes to this will take effect immediately, no
need for a restart.</p>
</li>
<li>
<p>Both programs not only log to their old locations (console for EDMC, and
<code>%TEMP%\EDMarketConnector.log</code> for the main application), but now also to
a size-limited and rotated logfile inside the folder
<code>%TEMP%\EDMarketConnector\ </code>.</p>
<ol>
<li>The base filename inside there is <code>EDMarketConnector-debug.log</code> for the
main program and <code>EDMC-debug.log</code> for the command-line program.</li>
<li>A new file is only started if/when it reaches the 1 MiB size limit.</li>
<li>We'll keep at most 10 backups of each file, so the maximum disk space
used by this will be 22 MiB.</li>
<li>Only actually <em>logged</em> output goes to these files, which currently is
far from all the traditional output that goes to the old file/console.
Anything using <code>print(...)</code> will not appear in these new files.</li>
<li>These files always default to DEBUG level, whereas the old log file
continues to follow the user-set logging level.</li>
</ol>
</li>
<li>
<p>Default <code>logging</code> level for plugins is DEBUG.  This won't change what's
actually logged, it just ensures that everything gets through to the two
channels that then decide what is output.</p>
</li>
</ol>
</li>
<li>
<p>There's a little extra DEBUG logging at startup so we can be sure of some
things like Python version used (pertinent if running from source).</p>
</li>
<li>
<p>Minor tweak to EDDN plugin logging so we know what message we tried to send
if it fails.</p>
</li>
<li>
<p>More logging added to companion.py to aid diagnosing Frontier Auth issues.</p>
</li>
<li>
<p>Extra TRACE level logging added for when we process <code>Location</code>, <code>Docked</code>,
t pu<code>FSDJump</code> and <code>CarrierJump</code> events for EDSM. This was added to help track
down the cause of <a href="https://github.com/EDCD/EDMarketConnector/issues/713">#713</a>.</p>
</li>
</ul>
<p>Translators: There are new strings to translate related to Log Levels
and the new UI Scaling.  Thanks to those who already updated!</p>
<p>There was a series of betas and release candidates between 4.0.6 and 4.1.0,
see their individual changelogs on
<a href="https://github.com/edcd/edmarketconnector/releases?after=Release%2F4.1.0">GitHub EDMarketConnector Releases</a>.
All the pertinent changes in them were folded into the text above.</p>

<h2>Release 4.0.6</h2>
<ul>
<li>Correct the three System Provider plugins to <em>not</em> show the <em>next</em> system
in a plotted route instead of the current system.</li>
</ul>

<h2>Release 4.0.5</h2>
<ul>
<li>Built using Python 3.7.9.</li>
<li>Fix EDSM plugin so the System provider actually updates the URLs for
jumps to new systems.</li>
</ul>
<p>In general this cleans up the code for all three System and Station Providers;
EDDB, EDSM, Inara.</p>

<h2>Release 4.0.4</h2>
<ul>
<li>
<p>Built using Python 3.7.8.  Prior 4.0.x releases used 3.7.7.</p>
</li>
<li>
<p>Don't crash if no non-default Journal Directory has been set.</p>
</li>
<li>
<p>Only send to Inara API at most once every 30 seconds.  This should avoid
the "Inara 400 Too much requests, slow down, cowboy. ;) ..." message and
being locked out from the API for an hour as a result.  Any events that
require data to be sent during the 30s cooldown will be queued and sent when
that timer expires.</p>
<p>This was caused by previous changes in an attempt to send cargo events
to Inara more often.  This fix retains that enhancement.</p>
<p>Note that if you log out and stop EDMC within 30 seconds you might have
some events not sent.  If we tried to force a send then it might hit the
limit when you want to log back in and continue playing.  As it is you can
re-run EDMC and log back into the game to ensure Inara is synchronised
properly.</p>
</li>
</ul>


<h2>Release 4.0.3</h2>
<p><strong>NB: Anyone who installed a 4.0.3-rcX release candidate version should first
uninstall it before installing this.</strong>
<br>Your settings are safe, they're in either the Registry on Windows, or in a
file outside the install location on other OSes.
<br>Your third-party plugins should also be safe, because you placed them in
e.g. <code>%LOCALAPPDATA%\EDMarketConnector\plugins</code>, not in the installation
plugins folder, didn't you ?</p>
<p>This release contains fixes for a handful of bugs in 4.0.2.0, as well as a
switch to full <a href="https://semver.org/#semantic-versioning-specification-semver" rel="nofollow">Semantic Version</a>
strings.</p>
<ul>
<li>
<p>Switch to Semantic Version strings.</p>
<ul>
<li>As part of this the version check with <code>EDMC.exe -v</code> might now show
some exception/error output if it fails to download and parse the appcast
file.  The string it shows, new version available or not, should be the
same format as previously.</li>
</ul>
</li>
<li>
<p>Fix for bug <a href="https://github.com/EDCD/EDMarketConnector/issues/616">#616 - EDMC Not Showing "Station" after Update</a>
This was caused by changes to the <em>EDDB</em> plugin inadvertently no longer
maintaining some state that it turned out the <em>Inara</em> plugin was depending
on.</p>
<ul>
<li>Inara plugin is now using direct URLs for System and Station links.  It
no longer relies on you having entered an Inara API Key.</li>
<li>All three 'provider' plugins (EDDB, EDSM, Inara) should now be using the
same logic for when they update and what they display.</li>
<li>If you Request Docking, whether the request succeeds or not, the
station name will now show and be clickable.</li>
<li>If you Undock, Supercruise away or FSDJump away then any station name
will be replaced with a <code>×</code> (multiply) character.  As with unpopulated
systems clicking this will take you either to the system page, or to a
list of stations in the system (depending on provider used).</li>
</ul>
</li>
<li>
<p>A fix for ships without a player-set name using a single <code> </code> (space
character) as their name in the UI, instead of the ship model name.</p>
<p>See <a href="https://github.com/EDCD/EDMarketConnector/issues/614">#614 - Ship is not displaying but IS hotlinked</a>.</p>
</li>
<li>
<p>A fix for some file paths on Linux not understanding <code>~</code> as "my home
directory".  this should help anyone setting up on linux.</p>
<p>See <a href="https://github.com/EDCD/EDMarketConnector/issues/486">#486 - Some info about running on Manjaro</a>.</p>
</li>
<li>
<p>A new option to use an alternate method of opening a URL for shipyard links.
It's called 'Use alternate URL method' and is located in the 'File' &gt;
'Settings' dialogue on the 'Configuration' tab, next to the dropdown used to
choose shipyard provider.  If your setup results in coriolis.io or edsy.org
saying they can't load your build then try toggling this on.</p>
<p>This method writes a small .html file,
<code>%LOCALAPPDATA%\EDMarketConnector\shipyard.html</code>
(or other-OS equivalent location), and directs your browser to open that.
The file contains a meta refresh redirect to the URL for your build on
your chosen shipyard provider.  The file is <em>not</em> deleted after use, so
you can also use this as "let's re-open that last build" facility even
without
EDMC running.</p>
<p><strong>Please let us know if this doesn't work for you!</strong>
Anti-Virus or Software Firewalls might object to the "open .html file, and
then it redirects" workaround.</p>
<p>See <a href="https://github.com/EDCD/EDMarketConnector/issues/617">#617 - Ship load out link error</a>.</p>
</li>
<li>
<p>Translations updated:</p>
<ul>
<li>New phrases were added and the only 100% translated languages are now:
Czech, Finnish, German, Italian, Japanese, Portugese (Brazil), Russian,
Serbian (Latin), Serbian (Latin, Bosnia and Herzegovina).</li>
</ul>
<p>Thank you translators! Please do contribute on
<a href="https://marginal.oneskyapp.com/collaboration/project/52710" rel="nofollow">the OneSkyApp project</a>
if you are able to.</p>
</li>
</ul>


<h2>Release 4.0.2.0</h2>
<p>Only a minor fix to EDMC.exe</p>
<ul>
<li>Restore the reporting of new releases for <code>EDMC.exe -v</code>.</li>
</ul>

<h2>Release 4.0.1.0</h2>
<p>This fixes a bug with the EDDB 'System Provider' URLs.</p>
<ul>
<li>It was possible to pick up, and use, a bad SystemAddress from the Frontier
CAPI.  The CAPI will no longer be used as a source for this.</li>
<li>If we do not yet have a SystemAddress from the Journal we will use the
SystemName instead.  This carries the small risk of the player being in one
of the duplicate-name systems, in which case EDDB might not display the
correct system.</li>
</ul>

<h2>Release 4.0.0.0</h2>
<p>Developers please note the new <a href="https://github.com/EDCD/EDMarketConnector/blob/main/Contributing.md">Contributing.md</a>
, particularly <a href="https://github.com/EDCD/EDMarketConnector/blob/main/Contributing.md#git-branch-structure-and-tag-conventions">Git branch structure and tag conventions</a>
.</p>
<ul>
<li>
<p>This release is based on Python 3.7, not 2.7, so a user might find some of
their plugins stop working.  If you have any plugins that do not have the
proper support you'll see a popup about this when you
start the program, at most once every 24 hours.  As directed on that
popup you can check the status of
your plugins on 'File' &gt; 'Settings' &gt; 'Plugins' in the new 'Plugins Without
Python 3.x Support:' section.</p>
<p>If the popup gets annoying then follow the directions to
<a href="https://github.com/EDCD/EDMarketConnector/blob/main/PLUGINS.md#disable-a-plugin">disable a plugin</a>.</p>
<p>For any plugins without Python 3.x support you should first ensure you're
using the latest version of that plugin.  If that hasn't been updated then
you might want to contact the plugin developer to see if they'll update the
plugin.  We've checked many plugins and put them in the appropriate
section of <a href="https://github.com/EDCD/EDMarketConnector/wiki/Plugins#available-plugins---confirmed-working-under-python-37">this list</a>.</p>
<p><em>Plugin authors should also read the latest <a href="https://github.com/EDCD/EDMarketConnector/blob/main/PLUGINS.md">Developer Plugin
Documentation</a>
,</em> <strong>particularly the section
<a href="https://github.com/EDCD/EDMarketConnector/blob/main/PLUGINS.md#available-imports">Available imports</a>
.</strong> Let us know if we've missed anything.</p>
</li>
<li>
<p>New 'Help' &gt; 'About E:D Market Connector' menu item to show the currently
running version.  Includes a link to the release notes.</p>
</li>
<li>
<p>Translations updated:</p>
<ul>
<li>
<p>New languages: Serbian (Latin, Bosnia and Herzegovina),
Slovenian (Slovenia) and Swedish.</p>
</li>
<li>
<p>New phrases were added and the only 100% translated languages are now:
Czech, French, German, Japanese, Polish, Portugese (Brazil),
Portugese (Portugal), Russian, Serbian (Latin),
Serbian (Latin, Bosnia and Herzegovina), Spanish, Swedish (Sweden)
Ukrainian,</p>
</li>
</ul>
<p>Thank you translators! Please do contribute on
<a href="https://marginal.oneskyapp.com/collaboration/project/52710" rel="nofollow">the OneSkyApp project</a>
if you are able to.</p>
</li>
<li>
<p>EDDB plugin now uses a system's SystemAddress to construct the URL to view
the system on eddb.io.  This removes the need for the systems.p file.
That file will be removed in a future version, plugin authors should not
be relying on its presence.</p>
</li>
<li>
<p>EDDB plugin now uses a station's MarketID to construct a URL to view the
station on eddb.io.  This removes the need for stations.p.  That file will
be removed in a future version, plugin authors should not be relying on its
presence.</p>
<p>NB: It's now using the system's "Population" data from Journal messages to
determine if the system has stations or not.  This allows for the <code>x</code> as
station name to be clickable to open the eddb.io page for system when you're
not docked.  It's known that some systems with stations have a Population of
"0" and thus won't allow this functionality.  This is Frontier's issue, not
EDMC's.  If you logged out in a populated system, run EDMC afresh, and use
the 'Update' button you won't see the <code>x</code> until you login fully to the game.</p>
</li>
<li>
<p>Tweak to Inara plugin so it will send updates via the Inara API more
frequently.  Will now send an update, no more often than about once a
minute, if your cargo changes at all.  This still won't update if you dock
and quickly buy or sell some cargo, but it's better than it was before.
You can nudge it by waiting a minute then re-opening the Commodities screen,
or indeed performing any other action the logs a new Journal event.</p>
</li>
<li>
<p>The old 'anonymous' and custom 'uploaderID' options were taken out of
the UI back in December 2018, but the settings lingered in the Windows
Registry. Thus some users would still have been sending an anonymised or
custom 'uploaderID' in EDDN messages with no easy way to de-activate this.</p>
<p>The EDDN Relay has been forcefully anonymising uploaderID since March
2018 anyway, so this is redundant.  Thus the code that performs this
anonymisation has now been removed.</p>
</li>
<li>
<p>There used to be an option to output commodities data in 'BPC' format, but
it was removed from the UI back in Dec 2016.  A few small pieces of code
lingered and they have now been removed.  Any plugin that was passing
<code>COMMODITY_BPC</code> to <code>commodity.export()</code> will now break.</p>
</li>
<li>
<p>Fixed a bug where certain combinations of 'Output' and 'EDDN' options would
lead to all options on both tabs reverting to their defaults.</p>
</li>
<li>
<p>Fixed a bug where if you copied a Journal file to the live location,
resulting in a "Journal.YYMMDDHHMMss.XX - Copy.log" file, the application
would pick it up as 'new' and potentially re-send duplicate data to all of
EDDN, EDSM and Inara.</p>
<p>Now the only files the application will take note of must:</p>
<ol>
<li>Start with <code>Journal.</code> or <code>JournalBeta.</code>.</li>
<li>Have the 12-digit date/timestamp, followed by a <code>.</code>
</li>
<li>Have the 2 digit serial number, followed by a <code>.</code>
</li>
<li>Nothing else before the trailing <code>log</code>.</li>
</ol>
</li>
<li>
<p>Fixed the location of Registry keys for the update checker, WinSparkle:</p>
<ul>
<li>To be under the new <code>EDCD</code> Registry key in
<code>Computer\HKEY_CURRENT_USER\Software\</code>.</li>
<li>To be under <code>EDMarketConnector</code> instead of <code>EDMarketConnector.py</code> inside
there.</li>
</ul>
</li>
<li>
<p>Fixed to throw an exception, rather than a Segmentation Fault, if
run on Linux without DISPLAY properly set.</p>
</li>
<li>
<p>Fixed EDMC.exe (command line tool) to correctly report the version with
<code>-v</code>.</p>
</li>
</ul>


<h2>Release 3.46</h2>
<p><b>This should be the final release of EDMC based on Python 2.7.</b> The next release after this, assuming this one doesn't introduce new bugs, will be based on Python 3.7.  Any plugins that users have installed will need to have been updated to work under Python 3.7 by the time that next version of EDMC is released.  During EDMC startup, at most once per day, you might see a popup with the text:

<blockquote>One or more of your enabled plugins do not yet have support for Python 3.x.  Please see the list on the 'Plugins' tab of 'File' > 'Settings'.  You should check if there is an updated version available, else alert the developer that they will need to update the code when EDMC moves to Python 3.x</blockquote>

If so, do as it directs and check "File" > "Settings" > "Plugins" tab and see what plugins are listed in the section with the text "Plugins Without Python 3.x Support".
</p>
<p>
If any of your plugins are listed in that section then they will need updating, by you or the original developer, to work with Python 3.7.  See <a href="https://github.com/EDCD/EDMarketConnector/blob/master/PLUGINS.md#migration-to-python-37">Migrating To Python 3.7</a> for more information.
</p>
<p>Changes in this version:
<ul>
	<li>The CAPI CLIENT_ID has been changed to one under Athanasius' account, so when users are asked to (re-)authenticate with Frontier they'll see "Elite Dangerous Market Connector (EDCD/Athanasius)" as the application asking for permission.  There's been no change to the use of the data Frontier then gives access to.</li>
	<li>Updated translations (as of 2019-09-26 in general and 2019-11-04 for Polish).</li>
	<li>Linux: Should now appear on task bar whilst in dark mode theme.</li>
	<li>INARA: Send correct opponentName for Interdicted and Interdiction events.<.li>
	<li>Send SAASignalsFound events to EDDN.</li>
	<li>Add Agronomic Treatment introduced for a community goal.</li>
	<li>Fix Detailed Surface Scanner rating.</li>
	<li>Fix for the "Inara 400 The reputation value exceeds the valid range" error.</li>
	<li>Minimum interval between checks for a new version of EDMC has been reduced from 47 hours to 8 hours.</li>
	<li>There is a new option, within the 'Configuration' tab, 'Disable Automatic Application Updates Check when in-game' which when active should prevent update checks from showing a popup whilst you're in-game. You can still use "Help" > "Check for updates" to trigger a manual check.</li>
	<li>Support added for the journal 'CarrierJump' event, triggered when you're docked on a Fleet Carrier as it performs a jump.  This is now sent to: EDDN, Inara, EDSM.  NB: EDSM doesn't yet support this event at the time of writing, so will still not track such Carrier Jumps in your Flight Log or current location.  Generally when EDSM is updated to handle such new events it will back-process stored unrecognised events.</li>
</ul>
</p>

<h2>Release 3.45</h2>
<p>There was no real 3.45, it was 'burned' testing that updates from 3.44 would work with the new update_feed URL.</p>

<h2>Release 3.44</h2>
<p><b>CHANGE OF MAINTAINER</b></p>
<p>Due to a lack of time to give the project the attention it needs Marginal has handed over ownership of the EDMarketConnector GitHub repository to the EDCD (Elite Dangerous Community Developers) organisation.</p>
<p>Initially Athanasius will now be responsible for maintaining the code, including addressing any Pull Requests and Issues, and making releases.  Unfortunately he has no access to hardware running MacOS so can't easily generate builds for that platform or test them.  So for the time being releases will be for Windows 10 only.  MacOS users are advised to look into running from source (see the github README).</p>
<p>Going forwards the intention is to move to the python 3.7 code as soon as possible.  To facilitate this there will be one more python 2.7 release in addition to this one, with the main aim of that being to add code to alert the user about any plugins they use that have apparently not been updated to run under python 3.7.</p>
<p>See the project GitHub repository's <a href="https://github.com/EDCD/EDMarketConnector/blob/master/README.md">README.md</a> for further information.</p>
<ul>
 <li>Version increased to 3.4.4.0 / 3.44.</li>
 <li>URL the application checks for updates changed to point to github,</li>
</ul>
<h2>Release 3.43</h2>
<ul>
<li>New commodity and modules from &ldquo;September Update&rdquo;.</li>
<li>Increase transparent theme font size.</li>
<li>Misc fixes.</li>
<li>More control over plugin widget colors.</li>
</ul>
<p>The first time that you run the app while playing the game you are redirected to Frontier's authentication website and prompted for your username and password.</p>
<h2>Release 3.42</h2>
<ul>
<li>Use EDSY.org address for EDShipyard.</li>
<li>Fixes for running under Wine on Linux.</li>
<li>Support not always on top with dark theme on Linux.</li>
<li>Add advanced multi-cannon from &rdquo;Bridging the Gap&rdquo;.</li>
</ul>
<h2>Release 3.41</h2>
<ul>
<li>Transparent theme window size reduced.</li>
</ul>
<h2>Release 3.40</h2>
<ul>
<li>Use Euro Caps font with transparent theme.</li>
<li>Add new modules in 3.4.</li>
<li>Improved authentication when app started with game already running.</li>
</ul>
<h2>Release 3.38</h2>
<ul>
<li>More authentication fixes.</li>
<li>Send influence and reputation gain to Inara on mission completion.</li>
</ul>
<h2>Release 3.37</h2>
<ul>
<li>More authentication fixes.</li>
<li>More robust/graceful handling of Frontier Auth and/or cAPI server outages.</li>
</ul>
<h2>Release 3.36</h2>
<ul>
<li>Fix for forthcoming Frontier authentication changes.</li>
<li>Fix for installation on non-English systems.</li>
</ul>
<h2>Release 3.35</h2>
<ul>
<li>Display feedback on successful authentication.</li>
<li>Outfitting and Shipyard data also sent to EDDN on visiting outfitting or shipyard in-game, and tagged with a &ldquo;Horizons&rdquo; flag.</li>
<li>Sends your local faction reputation to Inara.</li>
</ul>
<p>The first time that you run the app while playing the game you are redirected to Frontier's authentication website and prompted for your username and password.</p>
<h2>Release 3.33</h2>
<ul>
<li>More authentication fixes.</li>
</ul>
<h2>Release 3.32</h2>
<ul>
<li>Fix for token expiry during a session (&ldquo;Frontier server is down&rdquo; error).</li>
<li>Force re-authentication if credentials entered for wrong Cmdr.</li>
<li>More logging of OAuth failures.</li>
</ul>
<h2>Release 3.31</h2>
<ul>
<li>Support for OAuth2-based access to station commodity market, outfitting and shipyard data.</li>
<li>Fix for command-line program.</li>
<li>Improved handling of authentication errors.</li>
<li>Commodity market data also sent to EDDN on visiting the in-game commodity market.</li>
<li>Misc fixes.</li>
</ul>
<h2>Release 3.30</h2>
<ul>
<li>Support for OAuth2-based access to station commodity market, outfitting and shipyard data.</li>
<li>Commodity market data also sent to EDDN on visiting the in-game commodity market.</li>
<li>Misc fixes.</li>
</ul>
<h2>Release 3.20</h2>
<ul>
<li>Preliminary support for E:D 3.3.</li>
<li>Support accessing Journal on macOS remotely over SMB.</li>
<li>Misc fixes.</li>
</ul>
<h2>Release 3.12</h2>
<ul>
<li>Send Coriolis links to <a href="https://coriolis.io/" target="_blank">https://coriolis.io/</a> instead of https://coriolid.edcd.io/. To migrate saved builds see <a href="https://youtu.be/4SvnLcefhtI" target="_blank">https://youtu.be/4SvnLcefhtI</a>.</li>
</ul>
<h2>Release 3.11</h2>
<ul>
<li>Misc fixes.</li>
</ul>
<h2>Release 3.10</h2>
<ul>
<li>Support for new ships and modules in E:D 3.1.</li>
<li>Fix for sending ship loadouts with engineered modules with certain secondary effects to Inara.</li>
<li>Add separators between plugins in main window.</li>
<li>Chinese (Simplified) translation courtesy of Cmdr Zhixian Wu.</li>
<li>Portuguese (Portugal) translation courtesy of Carlos Oliveira.</li>
</ul>
<h2>Release 3.06</h2>
<ul>
<li>Extend localisation support to plugins.</li>
<li>Hungarian translation courtesy of Cmdr Wormhole.</li>
<li>Misc fixes.</li>
</ul>
<h2>Release 3.05</h2>
<ul>
<li>Fix for &ldquo;Frontier server is down&rdquo; error on systems with primary language other than English.</li>
<li>Fix for TD prices file format.</li>
</ul>
<h2>Release 3.04</h2>
<ul>
<li>Export ship loadout to Coriolis in Journal &ldquo;Loadout&rdquo; format.</li>
<li>Fix for &ldquo;This app requires accurate timestamps&rdquo; error - get timestamps for cAPI-derived data from cAPI server.</li>
<li>Fix for TCE integration.</li>
<li>Support for &ldquo;package plugins&rdquo;.</li>
</ul>
<h2>Release 3.03</h2>
<ul>
<li>Fixes for stats and plugin display.</li>
</ul>
<h2>Release 3.02</h2>
<ul>
<li>Choose between eddb, EDSM and Inara for station and shipyard links.</li>
<li>Don't display &ldquo;Solo&rdquo; mode in main window.</li>
<li>Fix for saving ship loadout to file when ship name contains punctuation.</li>
</ul>
<h2>Release 3.01</h2>
<ul>
<li>Various fixes for EDSM, Inara and TCE integrations.</li>
<li>Fix for failure to terminate cleanly.</li>
<li>Switch ship loadout file to journal format.</li>
</ul>
<h2>Release 3.00</h2>
<ul>
<li>Support for E:D 3.0.</li>
<li>Updates your entire fleet on EDSM and/or Inara whenever you visit the shipyard in game.</li>
<li>Updates your current ship's loadout on EDSM and/or Inara whenever it changes.</li>
<li>Plugin access to your dashboard status.</li>
</ul>
				]]>
			</description>
			<enclosure
<<<<<<< HEAD
				url="https://github.com/EDCD/EDMarketConnector/releases/download/Release/4.1.1/EDMarketConnector_win_4.1.1.msi"
				sparkle:os="windows"
				sparkle:installerArguments="/passive LAUNCH=yes"
				sparkle:version="4.1.1"
				length="11354112"
=======
				url="https://github.com/EDCD/EDMarketConnector/releases/download/Release/4.1.2/EDMarketConnector_win_4.1.2.msi"
				sparkle:os="windows"
				sparkle:installerArguments="/passive LAUNCH=yes"
				sparkle:version="4.1.2"
				length="11362304"
>>>>>>> 7c699c95
				type="application/octet-stream"
			/>
		</item>

	</channel>
</rss><|MERGE_RESOLUTION|>--- conflicted
+++ resolved
@@ -173,15 +173,12 @@
 				<![CDATA[
 <style>body { font-family:"Segoe UI","Tahoma"; font-size: 75%; } h2 { font-family:"Segoe UI","Tahoma"; font-size: 105%; }</style>
 
-<<<<<<< HEAD
-=======
 <h2>Release 4.1.2</h2>
 <ul>
 <li>Minor fix to EDMC.py to revert broken logic trying to detect when there is
 neither commodities nor outfitting data for a station.</li>
 </ul>
 
->>>>>>> 7c699c95
 <h2>Release 4.1.1</h2>
 <p>This release should get the program running again for everyone who had issues
 with 4.1.0.</p>
@@ -796,19 +793,11 @@
 				]]>
 			</description>
 			<enclosure
-<<<<<<< HEAD
-				url="https://github.com/EDCD/EDMarketConnector/releases/download/Release/4.1.1/EDMarketConnector_win_4.1.1.msi"
-				sparkle:os="windows"
-				sparkle:installerArguments="/passive LAUNCH=yes"
-				sparkle:version="4.1.1"
-				length="11354112"
-=======
 				url="https://github.com/EDCD/EDMarketConnector/releases/download/Release/4.1.2/EDMarketConnector_win_4.1.2.msi"
 				sparkle:os="windows"
 				sparkle:installerArguments="/passive LAUNCH=yes"
 				sparkle:version="4.1.2"
 				length="11362304"
->>>>>>> 7c699c95
 				type="application/octet-stream"
 			/>
 		</item>
