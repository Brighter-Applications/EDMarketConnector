--- conflicted
+++ resolved
@@ -606,13 +606,8 @@
 				url="https://github.com/EDCD/EDMarketConnector/releases/download/Release/4.0.4/EDMarketConnector_win_4.0.4.msi"
 				sparkle:os="windows"
 				sparkle:installerArguments="/passive LAUNCH=yes"
-<<<<<<< HEAD
-				sparkle:version="4.0.3"
-				length="11325440"
-=======
 				sparkle:version="4.0.4"
 				length="11419648"
->>>>>>> 412dad86
 				type="application/octet-stream"
 			/>
 		</item>
