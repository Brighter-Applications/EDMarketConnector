#!/usr/bin/env python3
"""
l10n.py - Localize using OSX-Style Strings.

Copyright (c) EDCD, All Rights Reserved
Licensed under the GNU General Public License.
See LICENSE file.

Localization with gettext is a pain on non-Unix systems.
"""
from __future__ import annotations

import builtins
import locale
import numbers
import re
import sys
import warnings
from contextlib import suppress
from os import listdir, sep, makedirs
from os.path import basename, dirname, isdir, join, abspath, exists
from typing import TYPE_CHECKING, Iterable, TextIO, cast

from config import config
from EDMCLogging import get_main_logger

# Note that this is also done in EDMarketConnector.py, and thus removing this here may not have a desired effect
try:
    locale.setlocale(locale.LC_ALL, '')
except Exception:
    # Locale env variables incorrect or locale package not installed/configured on Linux, mysterious reasons on Windows
    print("Can't set locale!")

logger = get_main_logger()

# Language name
LANGUAGE_ID = '!Language'
LOCALISATION_DIR = 'L10n'

if sys.platform == 'win32':
    import ctypes
    from ctypes.wintypes import BOOL, DWORD, LPCVOID, LPCWSTR, LPWSTR
    if TYPE_CHECKING:
        import ctypes.windll  # type: ignore # Magic to make linters not complain that windll is special

    # https://msdn.microsoft.com/en-us/library/windows/desktop/dd318124%28v=vs.85%29.aspx
    MUI_LANGUAGE_ID = 4
    MUI_LANGUAGE_NAME = 8
    GetUserPreferredUILanguages = ctypes.windll.kernel32.GetUserPreferredUILanguages
    GetUserPreferredUILanguages.argtypes = [
        DWORD, ctypes.POINTER(ctypes.c_ulong), LPCVOID, ctypes.POINTER(ctypes.c_ulong)
    ]

    GetUserPreferredUILanguages.restype = BOOL

    LOCALE_NAME_USER_DEFAULT = None
    GetNumberFormatEx = ctypes.windll.kernel32.GetNumberFormatEx
    GetNumberFormatEx.argtypes = [LPCWSTR, DWORD, LPCWSTR, LPCVOID, LPWSTR, ctypes.c_int]
    GetNumberFormatEx.restype = ctypes.c_int


class Translations:
    """
    The Translation System.

    Contains all the logic needed to support multiple languages in EDMC.
    DO NOT USE THIS DIRECTLY UNLESS YOU KNOW WHAT YOU'RE DOING.
    In most cases, you'll want to import translations.

    For most cases: from l10n import translations as tr.
    """

    FALLBACK = 'en'  # strings in this code are in English
    FALLBACK_NAME = 'English'

    TRANS_RE = re.compile(r'\s*"((?:[^"]|\")+)"\s*=\s*"((?:[^"]|\")+)"\s*;\s*$')
    COMMENT_RE = re.compile(r'\s*/\*.*\*/\s*$')

    def __init__(self) -> None:
        self.translations: dict[str | None, dict[str, str]] = {None: {}}

    def install_dummy(self) -> None:
        """
        Install a dummy translation function.

        Use when translation is not desired or not available
        """
        self.translations = {None: {}}
        # WARNING: '_' is Deprecated. Will be removed in 6.0 or later.
        # Migrate to calling translations.translate or tr.tl directly.
        builtins.__dict__['_'] = lambda x: str(x).replace(r'\"', '"').replace('{CR}', '\n')

    def install(self, lang: str | None = None) -> None:  # noqa: CCR001
        """
        Install the translation function to the _ builtin.

        :param lang: The language to translate to, defaults to the preferred language
        """
        available = self.available()
        available.add(Translations.FALLBACK)
        if not lang:
            # Choose the default language
            for preferred in Locale.preferred_languages():
                components = preferred.split('-')
                if preferred in available:
                    lang = preferred

                elif '-'.join(components[0:2]) in available:
                    lang = '-'.join(components[0:2])  # language-script

                elif components[0] in available:
                    lang = components[0]  # just base language

                if lang:
                    break

        if lang not in self.available():
            self.install_dummy()
            return

        self.translations = {None: self.contents(cast(str, lang))}
        for plugin in listdir(config.plugin_dir_path):
            plugin_path = join(config.plugin_dir_path, plugin, LOCALISATION_DIR)
            if isdir(plugin_path):
                try:
                    self.translations[plugin] = self.contents(cast(str, lang), str(plugin_path))

                except UnicodeDecodeError as e:
                    logger.warning(f'Malformed file {lang}.strings in plugin {plugin}: {e}')

                except Exception:
                    logger.exception(f'Exception occurred while parsing {lang}.strings in plugin {plugin}')

        # WARNING: '_' is Deprecated. Will be removed in 6.0 or later.
        # Migrate to calling translations.translate or tr.tl directly.
        builtins.__dict__['_'] = self.translate

    def contents(self, lang: str, plugin_path: str | None = None) -> dict[str, str]:
        """Load all the translations from a translation file."""
        assert lang in self.available()
        translations = {}

        h = self.file(lang, plugin_path)
        if not h:
            return {}

        for line in h:
            if line.strip():
                match = Translations.TRANS_RE.match(line)
                if match:
                    to_set = match.group(2).replace(r'\"', '"').replace('{CR}', '\n')
                    translations[match.group(1).replace(r'\"', '"')] = to_set

                elif not Translations.COMMENT_RE.match(line):
                    logger.debug(f'Bad translation: {line.strip()}')
        h.close()

        if translations.get(LANGUAGE_ID, LANGUAGE_ID) == LANGUAGE_ID:
            translations[LANGUAGE_ID] = str(lang)  # Replace language name with code if missing

        return translations

<<<<<<< HEAD
    def translate(self, x: str, context: str | None = None, lang: str | None = None) -> str:  # noqa: CCR001
=======
    def tl(self, x: str, context: str | None = None) -> str:
        """Use the shorthand Dummy loader for the translate function."""
        return self.translate(x, context)

    def translate(self, x: str, context: str | None = None) -> str:
>>>>>>> 456db7b1
        """
        Translate the given string to the current lang or an overriden lang.

        :param x: The string to translate
        :param context: Contains the full path to the file being localised, from which the plugin name is parsed and
        used to locate the plugin translation files, defaults to None
        :param lang: Contains a language code to override the EDMC language for this translation, defaults to None
        :return: The translated string
        """
        plugin_name: str | None = None
        plugin_path: str | None = None

        if context:
            # TODO: There is probably a better way to go about this now.
            plugin_name = context[len(config.plugin_dir)+1:].split(sep)[0]
            plugin_path = join(config.plugin_dir_path, plugin_name, LOCALISATION_DIR)

        if lang:
            contents: dict[str, str] = self.contents(lang=lang, plugin_path=plugin_path)

            if not contents or type(contents) is not dict:
                logger.debug(f'Failure loading translations for overridden language {lang!r}')
                return self.translate(x)
            elif x not in contents.keys():
                logger.debug(f'Missing translation: {x!r} for overridden language {lang!r}')
                return self.translate(x)
            else:
                return contents.get(x) or self.translate(x)

        if plugin_name:
            if self.translations[None] and plugin_name not in self.translations:
                logger.debug(f'No translations for {plugin_name!r}')

            return self.translations.get(plugin_name, {}).get(x) or self.translate(x)

        if self.translations[None] and x not in self.translations[None]:
            logger.debug(f'Missing translation: {x!r}')

        return self.translations[None].get(x) or str(x).replace(r'\"', '"').replace('{CR}', '\n')

    def available(self) -> set[str]:
        """Return a list of available language codes."""
        path = self.respath()

        available = {x[:-len('.strings')] for x in listdir(path) if x.endswith('.strings')}

        return available

    def available_names(self) -> dict[str | None, str]:
        """Available language names by code."""
        names: dict[str | None, str] = {
            # LANG: The system default language choice in Settings > Appearance
            None: self.tl('Default'),  # Appearance theme and language setting
        }
        names.update(sorted(
            [(lang, self.contents(lang).get(LANGUAGE_ID, lang)) for lang in self.available()] +
            [(Translations.FALLBACK, Translations.FALLBACK_NAME)],
            key=lambda x: x[1]
        ))  # Sort by name

        return names

    def respath(self) -> str:
        """Path to localisation files."""
        if getattr(sys, 'frozen', False):
            return abspath(join(dirname(sys.executable), LOCALISATION_DIR))

        if __file__:
            return abspath(join(dirname(__file__), LOCALISATION_DIR))

        return abspath(LOCALISATION_DIR)

    def file(self, lang: str, plugin_path: str | None = None) -> TextIO | None:
        """
        Open the given lang file for reading.

        :param lang: The lang file to open (just the name of the lang)
        :param plugin_path: path to plugins dir, to check for plugin based lang files, defaults to None
        :return: the opened file (Note: This should be closed when done)
        """
        if plugin_path:
            file_path = join(plugin_path, f'{lang}.strings')
            if not exists(file_path):
                return None

            try:
                return open(file_path, encoding='utf-8')
            except OSError:
                logger.exception(f'could not open {file_path}')

        res_path = join(self.respath(), f'{lang}.strings')
        return open(res_path, encoding='utf-8')


class _Locale:
    """Locale holds a few utility methods to convert data to and from localized versions."""

    def stringFromNumber(self, number: float | int, decimals: int | None = None) -> str:  # noqa: N802
        warnings.warn(DeprecationWarning('use _Locale.string_from_number instead.'))
        return self.string_from_number(number, decimals)  # type: ignore

    def numberFromString(self, string: str) -> int | float | None:  # noqa: N802
        warnings.warn(DeprecationWarning('use _Locale.number_from_string instead.'))
        return self.number_from_string(string)

    def preferredLanguages(self) -> Iterable[str]:  # noqa: N802
        warnings.warn(DeprecationWarning('use _Locale.preferred_languages instead.'))
        return self.preferred_languages()

    def string_from_number(self, number: float | int, decimals: int = 5) -> str:
        """
        Convert a number to a string.

        Uses the current system locale, irrespective of language choice.

        :param number: The number to stringify
        :param decimals: The number of decimals to return, defaults to 5 if the given number is a float, otherwise None
        :return: the stringified number
        """
        if decimals == 0 and not isinstance(number, numbers.Integral):
            number = int(round(number))

        if not decimals and isinstance(number, numbers.Integral):
            return locale.format_string('%d', number, True)
        return locale.format_string('%.*f', (decimals, number), True)

    def number_from_string(self, string: str) -> int | float | None:
        """
        Convert a string to a number using the system locale.

        Note that this uses the current SYSTEM locale regardless of set language.
        :param string: The string to convert
        :return: None if the string cannot be parsed, otherwise an int or float dependant on input data.
        """
        with suppress(ValueError):
            return locale.atoi(string)

        with suppress(ValueError):
            return locale.atof(string)

        return None

    def wszarray_to_list(self, array):
        offset = 0
        while offset < len(array):
            sz = ctypes.wstring_at(ctypes.addressof(array) + offset * 2)  # type: ignore
            if sz:
                yield sz
                offset += len(sz) + 1
            else:
                break

    def preferred_languages(self) -> Iterable[str]:
        """
        Return a list of preferred language codes.

        Returned data is in RFC4646 format (i.e. "lang[-script][-region]")
        Where lang is a lowercase 2 alpha ISO 693-1 or 3 alpha ISO 693-2 code
        Where script is a capitalized 4 alpha ISO 15924 code
        Where region is an uppercase 2 alpha ISO 3166 code

        :return: The preferred language list
        """
        languages: Iterable[str]

        if sys.platform != 'win32':
            # POSIX
            lang = locale.getlocale()[0]
            languages = [lang.replace('_', '-')] if lang else []

        else:
            num = ctypes.c_ulong()
            size = ctypes.c_ulong(0)
            languages = []
            if GetUserPreferredUILanguages(
                MUI_LANGUAGE_NAME, ctypes.byref(num), None, ctypes.byref(size)
            ) and size.value:
                buf = ctypes.create_unicode_buffer(size.value)

                if GetUserPreferredUILanguages(
                    MUI_LANGUAGE_NAME, ctypes.byref(num), ctypes.byref(buf), ctypes.byref(size)
                ):
                    languages = self.wszarray_to_list(buf)

        # HACK: <n/a> | 2021-12-11: OneSky calls "Chinese Simplified" "zh-Hans"
        #    in the name of the file, but that will be zh-CN in terms of
        #    locale.  So map zh-CN -> zh-Hans
        languages = ['zh-Hans' if lang == 'zh-CN' else lang for lang in languages]

        return languages


# singletons
Locale = _Locale()
translations = Translations()


# WARNING: 'Translations' singleton is deprecated. Will be removed in 6.0 or later.
# Migrate to importing 'translations'.
# Begin Deprecation Zone
class _Translations(Translations):
    def __init__(self):
        logger.warning(DeprecationWarning('Translations and _Translations() are deprecated. '
                       'Please use translations and Translations() instead.'))
        super().__init__()


# Yes, I know this is awful renaming garbage. But we need it for compat.
Translations: Translations = translations  # type: ignore
# End Deprecation Zone

# generate template strings file - like xgettext
# parsing is limited - only single ' or " delimited strings, and only one string per line
if __name__ == "__main__":
    regexp = re.compile(r'''_\([ur]?(['"])(((?<!\\)\\\1|.)+?)\1\)[^#]*(#.+)?''')  # match a single line python literal
    seen: dict[str, str] = {}
    for f in (
        sorted(x for x in listdir('.') if x.endswith('.py')) +
        sorted(join('plugins', x) for x in (listdir('plugins') if isdir('plugins') else []) if x.endswith('.py'))
    ):
        with open(f, encoding='utf-8') as h:
            lineno = 0
            for line in h:
                lineno += 1
                match = regexp.search(line)
                if match and not seen.get(match.group(2)):  # only record first commented instance of a string
                    seen[match.group(2)] = (
                        (match.group(4) and (match.group(4)[1:].strip()) + '. ' or '') + f'[{basename(f)}]'
                    )
    if seen:
        target_path = join(LOCALISATION_DIR, 'en.template.new')
        makedirs(dirname(target_path), exist_ok=True)
        with open(target_path, 'w', encoding='utf-8') as target_file:
            target_file.write(f'/* Language name */\n"{LANGUAGE_ID}" = "English";\n\n')
            for thing in sorted(seen, key=str.lower):
                if seen[thing]:
                    target_file.write(f'/* {seen[thing]} */\n')

                target_file.write(f'"{thing}" = "{thing}";\n\n')<|MERGE_RESOLUTION|>--- conflicted
+++ resolved
@@ -160,15 +160,11 @@
 
         return translations
 
-<<<<<<< HEAD
+    def tl(self, x: str, context: str | None = None, lang: str | None = None) -> str:
+        """Use the shorthand Dummy loader for the translate function."""
+        return self.translate(x, context, lang)
+
     def translate(self, x: str, context: str | None = None, lang: str | None = None) -> str:  # noqa: CCR001
-=======
-    def tl(self, x: str, context: str | None = None) -> str:
-        """Use the shorthand Dummy loader for the translate function."""
-        return self.translate(x, context)
-
-    def translate(self, x: str, context: str | None = None) -> str:
->>>>>>> 456db7b1
         """
         Translate the given string to the current lang or an overriden lang.
 
