#!/usr/bin/env python3
"""
EDMarketConnector.py - Entry point for the GUI.

Copyright (c) EDCD, All Rights Reserved
Licensed under the GNU General Public License.
See LICENSE file.
"""
from __future__ import annotations

import argparse
import html
import locale
import os
import pathlib
import queue
import re
import signal
import subprocess
import sys
import threading
import webbrowser
import tempfile
from os import chdir, environ, path
from time import localtime, strftime, time
from typing import TYPE_CHECKING, Any, Literal
from constants import applongname, appname, protocolhandler_redirect

# Have this as early as possible for people running EDMarketConnector.exe
# from cmd.exe or a bat file or similar.  Else they might not be in the correct
# place for things like config.py reading .gitversion
if getattr(sys, 'frozen', False):
    # Under py2exe sys.path[0] is the executable name
    if sys.platform == 'win32':
        chdir(path.dirname(sys.path[0]))
        # Allow executable to be invoked from any cwd
        environ['TCL_LIBRARY'] = path.join(path.dirname(sys.path[0]), 'lib', 'tcl')
        environ['TK_LIBRARY'] = path.join(path.dirname(sys.path[0]), 'lib', 'tk')

else:
    # We still want to *try* to have CWD be where the main script is, even if
    # not frozen.
    chdir(pathlib.Path(__file__).parent)


# config will now cause an appname logger to be set up, so we need the
# console redirect before this
if __name__ == '__main__':
    # Keep this as the very first code run to be as sure as possible of no
    # output until after this redirect is done, if needed.
    if getattr(sys, 'frozen', False):
        # By default py2exe tries to write log to dirname(sys.executable) which fails when installed
        # unbuffered not allowed for text in python3, so use `1 for line buffering
        log_file_path = path.join(tempfile.gettempdir(), f'{appname}.log')
        sys.stdout = sys.stderr = open(log_file_path, mode='wt', buffering=1)  # Do NOT use WITH here.
    # TODO: Test: Make *sure* this redirect is working, else py2exe is going to cause an exit popup


# These need to be after the stdout/err redirect because they will cause
# logging to be set up.
# isort: off
import killswitch
from config import appversion, appversion_nobuild, config, copyright
# isort: on

from EDMCLogging import edmclogger, logger, logging
from journal_lock import JournalLock, JournalLockResult

if __name__ == '__main__':  # noqa: C901
    # Command-line arguments
    parser = argparse.ArgumentParser(
        prog=appname,
        description="Utilises Elite Dangerous Journal files and the Frontier "
                    "Companion API (CAPI) service to gather data about a "
                    "player's state and actions to upload to third-party sites "
                    "such as EDSM and Inara.cz."
    )

    ###########################################################################
    # Permanent config changes
    ###########################################################################
    parser.add_argument(
        '--reset-ui',
        help='Reset UI theme, transparency, font, font size, ui scale, and ui geometry to default',
        action='store_true'
    )
    ###########################################################################

    ###########################################################################
    # User 'utility' args
    ###########################################################################
    parser.add_argument('--suppress-dupe-process-popup',
                        help='Suppress the popup from when the application detects another instance already running',
                        action='store_true'
                        )

    parser.add_argument('--start_min',
                        help="Start the application minimized",
                        action="store_true"
                        )
    ###########################################################################

    ###########################################################################
    # Adjust logging
    ###########################################################################
    parser.add_argument(
        '--trace',
        help='Set the Debug logging loglevel to TRACE',
        action='store_true',
    )

    parser.add_argument(
        '--trace-on',
        help='Mark the selected trace logging as active. "*" or "all" is equivalent to --trace-all',
        action='append',
    )

    parser.add_argument(
        "--trace-all",
        help='Force trace level logging, with all possible --trace-on values active.',
        action='store_true'
    )

    parser.add_argument(
        '--debug-sender',
        help='Mark the selected sender as in debug mode. This generally results in data being written to disk',
        action='append',
    )
    ###########################################################################

    ###########################################################################
    # Frontier Auth
    ###########################################################################
    parser.add_argument(
        '--forget-frontier-auth',
        help='resets all authentication tokens',
        action='store_true'
    )

    auth_options = parser.add_mutually_exclusive_group(required=False)
    auth_options.add_argument('--force-localserver-for-auth',
                              help='Force EDMC to use a localhost webserver for Frontier Auth callback',
                              action='store_true'
                              )

    auth_options.add_argument('--force-edmc-protocol',
                              help='Force use of the edmc:// protocol handler.  Error if not on Windows',
                              action='store_true',
                              )

    parser.add_argument('edmc',
                        help='Callback from Frontier Auth',
                        nargs='*'
                        )
    ###########################################################################

    ###########################################################################
    # Developer 'utility' args
    ###########################################################################
    parser.add_argument(
        '--capi-pretend-down',
        help='Force to raise ServerError on any CAPI query',
        action='store_true'
    )

    parser.add_argument(
        '--capi-use-debug-access-token',
        help='Load a debug Access Token from disk (from config.app_dir_pathapp_dir_path / access_token.txt)',
        action='store_true'
    )

    parser.add_argument(
        '--eddn-url',
        help='Specify an alternate EDDN upload URL',
    )

    parser.add_argument(
        '--eddn-tracking-ui',
        help='Have EDDN plugin show what it is tracking',
        action='store_true',
    )

    parser.add_argument(
        '--killswitches-file',
        help='Specify a custom killswitches file',
    )
    ###########################################################################

    args: argparse.Namespace = parser.parse_args()

    if args.capi_pretend_down:
        import config as conf_module
        logger.info('Pretending CAPI is down')
        conf_module.capi_pretend_down = True

    if args.capi_use_debug_access_token:
        import config as conf_module
        with open(conf_module.config.app_dir_path / 'access_token.txt', 'r') as at:
            conf_module.capi_debug_access_token = at.readline().strip()

    level_to_set: int | None = None
    if args.trace or args.trace_on:
        level_to_set = logging.TRACE  # type: ignore # it exists
        logger.info('Setting TRACE level debugging due to either --trace or a --trace-on')

    if args.trace_all or (args.trace_on and ('*' in args.trace_on or 'all' in args.trace_on)):
        level_to_set = logging.TRACE_ALL  # type: ignore # it exists
        logger.info('Setting TRACE_ALL level debugging due to either --trace-all or a --trace-on *|all')

    if level_to_set is not None:
        logger.setLevel(level_to_set)
        edmclogger.set_channels_loglevel(level_to_set)

    if args.force_localserver_for_auth:
        config.set_auth_force_localserver()

    if args.eddn_url:
        config.set_eddn_url(args.eddn_url)

    if args.eddn_tracking_ui:
        config.set_eddn_tracking_ui()

    if args.force_edmc_protocol:
        if sys.platform == 'win32':
            config.set_auth_force_edmc_protocol()

        else:
            print("--force-edmc-protocol is only valid on Windows")
            parser.print_help()
            sys.exit(1)

    if args.debug_sender and len(args.debug_sender) > 0:
        import config as conf_module
        import debug_webserver
        from edmc_data import DEBUG_WEBSERVER_HOST, DEBUG_WEBSERVER_PORT

        conf_module.debug_senders = [x.casefold() for x in args.debug_sender]  # duplicate the list just in case
        for d in conf_module.debug_senders:
            logger.info(f'marked {d} for debug')

        debug_webserver.run_listener(DEBUG_WEBSERVER_HOST, DEBUG_WEBSERVER_PORT)

    if args.trace_on and len(args.trace_on) > 0:
        import config as conf_module

        conf_module.trace_on = [x.casefold() for x in args.trace_on]  # duplicate the list just in case
        for d in conf_module.trace_on:
            logger.info(f'marked {d} for TRACE')

    def handle_edmc_callback_or_foregrounding() -> None:  # noqa: CCR001
        """Handle any edmc:// auth callback, else foreground an existing window."""
        logger.trace_if('frontier-auth.windows', 'Begin...')

        if sys.platform == 'win32':

            # If *this* instance hasn't locked, then another already has and we
            # now need to do the edmc:// checks for auth callback
            if locked != JournalLockResult.LOCKED:
                from ctypes import windll, c_int, create_unicode_buffer, WINFUNCTYPE
                from ctypes.wintypes import BOOL, HWND, INT, LPARAM, LPCWSTR, LPWSTR

                EnumWindows = windll.user32.EnumWindows  # noqa: N806
                GetClassName = windll.user32.GetClassNameW  # noqa: N806
                GetClassName.argtypes = [HWND, LPWSTR, c_int]
                GetWindowText = windll.user32.GetWindowTextW  # noqa: N806
                GetWindowText.argtypes = [HWND, LPWSTR, c_int]
                GetWindowTextLength = windll.user32.GetWindowTextLengthW  # noqa: N806
                GetProcessHandleFromHwnd = windll.oleacc.GetProcessHandleFromHwnd  # noqa: N806

                SW_RESTORE = 9  # noqa: N806
                SetForegroundWindow = windll.user32.SetForegroundWindow  # noqa: N806
                ShowWindow = windll.user32.ShowWindow  # noqa: N806
                ShowWindowAsync = windll.user32.ShowWindowAsync  # noqa: N806

                COINIT_MULTITHREADED = 0  # noqa: N806,F841
                COINIT_APARTMENTTHREADED = 0x2  # noqa: N806
                COINIT_DISABLE_OLE1DDE = 0x4  # noqa: N806
                CoInitializeEx = windll.ole32.CoInitializeEx  # noqa: N806

                ShellExecute = windll.shell32.ShellExecuteW  # noqa: N806
                ShellExecute.argtypes = [HWND, LPCWSTR, LPCWSTR, LPCWSTR, LPCWSTR, INT]

                def window_title(h: int) -> str | None:
                    if h:
                        text_length = GetWindowTextLength(h) + 1
                        buf = create_unicode_buffer(text_length)
                        if GetWindowText(h, buf, text_length):
                            return buf.value

                    return None

                @WINFUNCTYPE(BOOL, HWND, LPARAM)
                def enumwindowsproc(window_handle, l_param):  # noqa: CCR001
                    """
                    Determine if any window for the Application exists.

                    Called for each found window by EnumWindows().

                    When a match is found we check if we're being invoked as the
                    edmc://auth handler. If so we send the message to the existing
                    process/window. If not we'll raise that existing window to the
                    foreground.

                    :param window_handle: Window to check.
                    :param l_param: The second parameter to the EnumWindows() call.
                    :return: False if we found a match, else True to continue iteration
                    """
                    # class name limited to 256 - https://msdn.microsoft.com/en-us/library/windows/desktop/ms633576
                    cls = create_unicode_buffer(257)
                    # This conditional is exploded to make debugging slightly easier
                    if GetClassName(window_handle, cls, 257):
                        if cls.value == 'TkTopLevel':
                            if window_title(window_handle) == applongname:
                                if GetProcessHandleFromHwnd(window_handle):
                                    # If GetProcessHandleFromHwnd succeeds then the app is already running as this user
                                    if len(sys.argv) > 1 and sys.argv[1].startswith(protocolhandler_redirect):
                                        CoInitializeEx(0, COINIT_APARTMENTTHREADED | COINIT_DISABLE_OLE1DDE)
                                        # Wait for it to be responsive to avoid ShellExecute recursing
                                        ShowWindow(window_handle, SW_RESTORE)
                                        ShellExecute(0, None, sys.argv[1], None, None, SW_RESTORE)

                                    else:
                                        ShowWindowAsync(window_handle, SW_RESTORE)
                                        SetForegroundWindow(window_handle)

                            return False  # Indicate window found, so stop iterating

                    # Indicate that EnumWindows() needs to continue iterating
                    return True  # Do not remove, else this function as a callback breaks

                # This performs the edmc://auth check and forward
                # EnumWindows() will iterate through all open windows, calling
                # enumwindwsproc() on each.  When an invocation returns False it
                # stops iterating.
                # Ref: <https://docs.microsoft.com/en-us/windows/win32/api/winuser/nf-winuser-enumwindows>
                EnumWindows(enumwindowsproc, 0)

    def already_running_popup():
        """Create the "already running" popup."""
        from tkinter import messagebox
        # Check for CL arg that suppresses this popup.
        if args.suppress_dupe_process_popup:
            sys.exit(0)

        messagebox.showerror(title=appname, message="An EDMarketConnector process was already running, exiting.")
        sys.exit(0)

    journal_lock = JournalLock()
    locked = journal_lock.obtain_lock()

    handle_edmc_callback_or_foregrounding()

    if locked == JournalLockResult.ALREADY_LOCKED:
        # There's a copy already running.

        logger.info("An EDMarketConnector.exe process was already running, exiting.")

        # To be sure the user knows, we need a popup
        if not args.edmc:
            already_running_popup()
        # If the user closes the popup with the 'X', not the 'OK' button we'll
        # reach here.
        sys.exit(0)

    if getattr(sys, 'frozen', False):
        # Now that we're sure we're the only instance running we can truncate the logfile
        logger.trace('Truncating plain logfile')
        sys.stdout.seek(0)
        sys.stdout.truncate()

    git_branch = ""
    try:
        git_cmd = subprocess.Popen('git branch --show-current'.split(),
                                   stdout=subprocess.PIPE,
                                   stderr=subprocess.STDOUT
                                   )
        out, err = git_cmd.communicate()
        git_branch = out.decode().strip()

    except Exception:
        pass

    if (
        git_branch == 'develop'
        or (
            git_branch == '' and '-alpha0' in str(appversion())
        )
    ):
        print("You're running in a DEVELOPMENT branch build. You might encounter bugs!")


# See EDMCLogging.py docs.
# isort: off
if TYPE_CHECKING:
    from logging import TRACE  # type: ignore # noqa: F401 # Needed to update mypy

    if sys.platform == 'win32':
        from infi.systray import SysTrayIcon
    # isort: on


import tkinter as tk
import tkinter.filedialog
import tkinter.font
import tkinter.messagebox
from tkinter import ttk
import commodity
import plug
import prefs
import protocol
import stats
import td
from commodity import COMMODITY_CSV
from dashboard import dashboard
from edmc_data import ship_name_map
from hotkey import hotkeymgr
from l10n import translations as tr
from monitor import monitor
from theme import theme
from ttkHyperlinkLabel import HyperlinkLabel, SHIPYARD_HTML_TEMPLATE

SERVER_RETRY = 5  # retry pause for Companion servers [s]


class AppWindow:
    """Define the main application window."""

    _CAPI_RESPONSE_TK_EVENT_NAME = '<<CAPIResponse>>'
    # Tkinter Event types
    EVENT_KEYPRESS = 2
    EVENT_BUTTON = 4
    EVENT_VIRTUAL = 35

    PADX = 5

    def __init__(self, master: tk.Tk):  # noqa: C901, CCR001 # TODO - can possibly factor something out

        self.capi_query_holdoff_time = config.get_int('querytime', default=0) + companion.capi_query_cooldown
        self.capi_fleetcarrier_query_holdoff_time = config.get_int('fleetcarrierquerytime', default=0) \
            + companion.capi_fleetcarrier_query_cooldown

        self.w = master
        self.w.title(applongname)
        self.minimizing = False
        self.w.rowconfigure(0, weight=1)
        self.w.columnconfigure(0, weight=1)

        # companion needs to be able to send <<CAPIResponse>> events
        companion.session.set_tk_master(self.w)

        self.prefsdialog = None

        if sys.platform == 'win32':
            from infi.systray import SysTrayIcon

            def open_window(systray: 'SysTrayIcon') -> None:
                self.w.deiconify()

            menu_options = (("Open", None, open_window),)
            # Method associated with on_quit is called whenever the systray is closing
            self.systray = SysTrayIcon("EDMarketConnector.ico", applongname, menu_options, on_quit=self.exit_tray)
            self.systray.start()

        plug.load_plugins(master)

        if sys.platform == 'win32':
            self.w.wm_iconbitmap(default='EDMarketConnector.ico')

        else:
            self.w.tk.call('wm', 'iconphoto', self.w, '-default',
                           tk.PhotoImage(file=path.join(config.respath_path, 'io.edcd.EDMarketConnector.png')))

        # TODO: Export to files and merge from them in future ?
        self.theme_icon = tk.PhotoImage(
            data='R0lGODlhFAAQAMZQAAoKCQoKCgsKCQwKCQsLCgwLCg4LCQ4LCg0MCg8MCRAMCRANChINCREOChIOChQPChgQChgRCxwTCyYVCSoXCS0YCTkdCTseCT0fCTsjDU0jB0EnDU8lB1ElB1MnCFIoCFMoCEkrDlkqCFwrCGEuCWIuCGQvCFs0D1w1D2wyCG0yCF82D182EHE0CHM0CHQ1CGQ5EHU2CHc3CHs4CH45CIA6CIE7CJdECIdLEolMEohQE5BQE41SFJBTE5lUE5pVE5RXFKNaFKVbFLVjFbZkFrxnFr9oFsNqFsVrF8RsFshtF89xF9NzGNh1GNl2GP+KG////////////////////////////////////////////////////////////////////////////////////////////////////////////////////////////////////////////////////////////////////////////////////////////////yH5BAEKAH8ALAAAAAAUABAAAAeegAGCgiGDhoeIRDiIjIZGKzmNiAQBQxkRTU6am0tPCJSGShuSAUcLoIIbRYMFra4FAUgQAQCGJz6CDQ67vAFJJBi0hjBBD0w9PMnJOkAiJhaIKEI7HRoc19ceNAolwbWDLD8uAQnl5ga1I9CHEjEBAvDxAoMtFIYCBy+kFDKHAgM3ZtgYSLAGgwkp3pEyBOJCC2ELB31QATGioAoVAwEAOw==')  # noqa: E501
        self.theme_minimize = tk.BitmapImage(
            data='#define im_width 16\n#define im_height 16\nstatic unsigned char im_bits[] = {\n   0x00, 0x00, 0x00, 0x00, 0x00, 0x00, 0x00, 0x00, 0x00, 0x00, 0x00, 0x00,\n   0x00, 0x00, 0x00, 0x00, 0x00, 0x00, 0x00, 0x00, 0x00, 0x00, 0xfc, 0x3f,\n   0xfc, 0x3f, 0x00, 0x00, 0x00, 0x00, 0x00, 0x00 };\n')  # noqa: E501
        self.theme_close = tk.BitmapImage(
            data='#define im_width 16\n#define im_height 16\nstatic unsigned char im_bits[] = {\n   0x00, 0x00, 0x00, 0x00, 0x0c, 0x30, 0x1c, 0x38, 0x38, 0x1c, 0x70, 0x0e,\n   0xe0, 0x07, 0xc0, 0x03, 0xc0, 0x03, 0xe0, 0x07, 0x70, 0x0e, 0x38, 0x1c,\n   0x1c, 0x38, 0x0c, 0x30, 0x00, 0x00, 0x00, 0x00 };\n')  # noqa: E501

        frame = tk.Frame(self.w, name=appname.lower())
        frame.grid(sticky=tk.NSEW)
        frame.columnconfigure(1, weight=1)

        self.cmdr_label = tk.Label(frame, name='cmdr_label')
        self.cmdr = tk.Label(frame, compound=tk.RIGHT, anchor=tk.W, name='cmdr')
        self.ship_label = tk.Label(frame, name='ship_label')
        self.ship = HyperlinkLabel(frame, compound=tk.RIGHT, url=self.shipyard_url, name='ship', popup_copy=True)
        self.suit_label = tk.Label(frame, name='suit_label')
        self.suit = tk.Label(frame, compound=tk.RIGHT, anchor=tk.W, name='suit')
        self.system_label = tk.Label(frame, name='system_label')
        self.system = HyperlinkLabel(frame, compound=tk.RIGHT, url=self.system_url, popup_copy=True, name='system')
        self.station_label = tk.Label(frame, name='station_label')
        self.station = HyperlinkLabel(frame, compound=tk.RIGHT, url=self.station_url, name='station', popup_copy=True)
        # system and station text is set/updated by the 'provider' plugins
        # edsm and inara.  Look for:
        #
        # parent.nametowidget(f".{appname.lower()}.system")
        # parent.nametowidget(f".{appname.lower()}.station")

        ui_row = 1

        self.cmdr_label.grid(row=ui_row, column=0, sticky=tk.W)
        self.cmdr.grid(row=ui_row, column=1, sticky=tk.EW)
        ui_row += 1

        self.ship_label.grid(row=ui_row, column=0, sticky=tk.W)
        self.ship.grid(row=ui_row, column=1, sticky=tk.EW)
        ui_row += 1

        self.suit_grid_row = ui_row
        self.suit_shown = False
        ui_row += 1

        self.system_label.grid(row=ui_row, column=0, sticky=tk.W)
        self.system.grid(row=ui_row, column=1, sticky=tk.EW)
        ui_row += 1

        self.station_label.grid(row=ui_row, column=0, sticky=tk.W)
        self.station.grid(row=ui_row, column=1, sticky=tk.EW)
        ui_row += 1

        plugin_no = 0
        for plugin in plug.PLUGINS:
            # Per plugin separator
            plugin_sep = tk.Frame(
                frame, highlightthickness=1, name=f"plugin_hr_{plugin_no + 1}"
            )
            # Per plugin frame, for it to use as its parent for own widgets
            plugin_frame = tk.Frame(
                frame,
                name=f"plugin_{plugin_no + 1}"
            )
            appitem = plugin.get_app(plugin_frame)
            if appitem:
                plugin_no += 1
                plugin_sep.grid(columnspan=2, sticky=tk.EW)
                ui_row = frame.grid_size()[1]
                plugin_frame.grid(
                    row=ui_row, columnspan=2, sticky=tk.NSEW
                )
                plugin_frame.columnconfigure(1, weight=1)
                if isinstance(appitem, tuple) and len(appitem) == 2:
                    ui_row = frame.grid_size()[1]
                    appitem[0].grid(row=ui_row, column=0, sticky=tk.W)
                    appitem[1].grid(row=ui_row, column=1, sticky=tk.EW)

                else:
                    appitem.grid(columnspan=2, sticky=tk.EW)

            else:
                # This plugin didn't provide any UI, so drop the frames
                plugin_frame.destroy()
                plugin_sep.destroy()

        # LANG: Update button in main window
        self.button = ttk.Button(
            frame,
            name='update_button',
            text=tr.tl('Update'),  # LANG: Main UI Update button
            width=28,
            default=tk.ACTIVE,
            state=tk.DISABLED
        )
        self.theme_button = tk.Label(
            frame,
            name='themed_update_button',
            width=28,
            state=tk.DISABLED
        )

        ui_row = frame.grid_size()[1]
        self.button.grid(row=ui_row, columnspan=2, sticky=tk.NSEW)
        self.theme_button.grid(row=ui_row, columnspan=2, sticky=tk.NSEW)
        theme.register_alternate((self.button, self.theme_button, self.theme_button),
                                 {'row': ui_row, 'columnspan': 2, 'sticky': tk.NSEW})
        self.button.bind('<Button-1>', self.capi_request_data)
        theme.button_bind(self.theme_button, self.capi_request_data)

        # Bottom 'status' line.
        self.status = tk.Label(frame, name='status', anchor=tk.W)
        self.status.grid(columnspan=2, sticky=tk.EW)

        for child in frame.winfo_children():
            child.grid_configure(padx=self.PADX, pady=(
                sys.platform != 'win32' or isinstance(child, tk.Frame)) and 2 or 0)

        self.menubar = tk.Menu()

        # This used to be *after* the menu setup for some reason, but is testing
        # as working (both internal and external) like this. -Ath
        import update

        if getattr(sys, 'frozen', False):
            # Running in frozen .exe, so use (Win)Sparkle
            self.updater = update.Updater(tkroot=self.w, provider='external')

        else:
            self.updater = update.Updater(tkroot=self.w)
            self.updater.check_for_updates()  # Sparkle / WinSparkle does this automatically for packaged apps

        self.file_menu = self.view_menu = tk.Menu(self.menubar, tearoff=tk.FALSE)
        self.file_menu.add_command(command=lambda: stats.StatsDialog(self.w, self.status))
        self.file_menu.add_command(command=self.save_raw)
        self.file_menu.add_command(command=lambda: prefs.PreferencesDialog(self.w, self.postprefs))
        self.file_menu.add_separator()
        self.file_menu.add_command(command=self.onexit)
        self.menubar.add_cascade(menu=self.file_menu)
        self.edit_menu = tk.Menu(self.menubar, tearoff=tk.FALSE)
        self.edit_menu.add_command(accelerator='Ctrl+C', state=tk.DISABLED, command=self.copy)
        self.menubar.add_cascade(menu=self.edit_menu)
        self.help_menu = tk.Menu(self.menubar, tearoff=tk.FALSE)  # type: ignore
        self.help_menu.add_command(command=self.help_general)  # Documentation
        self.help_menu.add_command(command=self.help_troubleshooting)  # Troubleshooting
        self.help_menu.add_command(command=self.help_report_a_bug)  # Report A Bug
        self.help_menu.add_command(command=self.help_privacy)  # Privacy Policy
        self.help_menu.add_command(command=self.help_releases)  # Release Notes
        self.help_menu.add_command(command=lambda: self.updater.check_for_updates())  # Check for Updates...
        # About E:D Market Connector
        self.help_menu.add_command(command=lambda: not self.HelpAbout.showing and self.HelpAbout(self.w))
        logfile_loc = pathlib.Path(tempfile.gettempdir()) / appname
        self.help_menu.add_command(command=lambda: prefs.open_folder(logfile_loc))  # Open Log Folder

        self.menubar.add_cascade(menu=self.help_menu)
        if sys.platform == 'win32':
            # Must be added after at least one "real" menu entry
            self.always_ontop = tk.BooleanVar(value=bool(config.get_int('always_ontop')))
            self.system_menu = tk.Menu(self.menubar, name='system', tearoff=tk.FALSE)
            self.system_menu.add_separator()
            # LANG: Appearance - Label for checkbox to select if application always on top
            self.system_menu.add_checkbutton(label=tr.tl('Always on top'),
                                             variable=self.always_ontop,
                                             command=self.ontop_changed)  # Appearance setting
            self.menubar.add_cascade(menu=self.system_menu)
        self.w.bind('<Control-c>', self.copy)

        # Bind to the Default theme minimise button
        self.w.bind("<Unmap>", self.default_iconify)

        self.w.protocol("WM_DELETE_WINDOW", self.onexit)
        theme.register(self.menubar)  # menus and children aren't automatically registered
        theme.register(self.file_menu)
        theme.register(self.edit_menu)
        theme.register(self.help_menu)

        # Alternate title bar and menu for dark theme
        self.theme_menubar = tk.Frame(frame, name="alternate_menubar")
        self.theme_menubar.columnconfigure(2, weight=1)
        theme_titlebar = tk.Label(
            self.theme_menubar,
            name="alternate_titlebar",
            text=applongname,
            image=self.theme_icon, cursor='fleur',
            anchor=tk.W, compound=tk.LEFT
        )
        theme_titlebar.grid(columnspan=3, padx=2, sticky=tk.NSEW)
        self.drag_offset: tuple[int | None, int | None] = (None, None)
        theme_titlebar.bind('<Button-1>', self.drag_start)
        theme_titlebar.bind('<B1-Motion>', self.drag_continue)
        theme_titlebar.bind('<ButtonRelease-1>', self.drag_end)
        theme_minimize = tk.Label(self.theme_menubar, image=self.theme_minimize)
        theme_minimize.grid(row=0, column=3, padx=2)
        theme.button_bind(theme_minimize, self.oniconify, image=self.theme_minimize)
        theme_close = tk.Label(self.theme_menubar, image=self.theme_close)
        theme_close.grid(row=0, column=4, padx=2)
        theme.button_bind(theme_close, self.onexit, image=self.theme_close)
        self.theme_file_menu = tk.Label(self.theme_menubar, anchor=tk.W)
        self.theme_file_menu.grid(row=1, column=0, padx=self.PADX, sticky=tk.W)
        theme.button_bind(self.theme_file_menu,
                          lambda e: self.file_menu.tk_popup(e.widget.winfo_rootx(),
                                                            e.widget.winfo_rooty()
                                                            + e.widget.winfo_height()))
        self.theme_edit_menu = tk.Label(self.theme_menubar, anchor=tk.W)
        self.theme_edit_menu.grid(row=1, column=1, sticky=tk.W)
        theme.button_bind(self.theme_edit_menu,
                          lambda e: self.edit_menu.tk_popup(e.widget.winfo_rootx(),
                                                            e.widget.winfo_rooty()
                                                            + e.widget.winfo_height()))
        self.theme_help_menu = tk.Label(self.theme_menubar, anchor=tk.W)
        self.theme_help_menu.grid(row=1, column=2, sticky=tk.W)
        theme.button_bind(self.theme_help_menu,
                          lambda e: self.help_menu.tk_popup(e.widget.winfo_rootx(),
                                                            e.widget.winfo_rooty()
                                                            + e.widget.winfo_height()))
        tk.Frame(self.theme_menubar, highlightthickness=1).grid(columnspan=5, padx=self.PADX, sticky=tk.EW)
        theme.register(self.theme_minimize)  # images aren't automatically registered
        theme.register(self.theme_close)
        self.blank_menubar = tk.Frame(frame, name="blank_menubar")
        tk.Label(self.blank_menubar).grid()
        tk.Label(self.blank_menubar).grid()
        tk.Frame(self.blank_menubar, height=2).grid()
        theme.register_alternate((self.menubar, self.theme_menubar, self.blank_menubar),
                                 {'row': 0, 'columnspan': 2, 'sticky': tk.NSEW})
        self.w.resizable(tk.TRUE, tk.FALSE)

        # update geometry
        if config.get_str('geometry'):
            match = re.match(r'\+([\-\d]+)\+([\-\d]+)', config.get_str('geometry'))
            if match:
                if sys.platform == 'win32':
                    # Check that the titlebar will be at least partly on screen
                    import ctypes
                    from ctypes.wintypes import POINT

                    # https://msdn.microsoft.com/en-us/library/dd145064
                    MONITOR_DEFAULTTONULL = 0  # noqa: N806
                    if ctypes.windll.user32.MonitorFromPoint(POINT(int(match.group(1)) + 16, int(match.group(2)) + 16),
                                                             MONITOR_DEFAULTTONULL):
                        self.w.geometry(config.get_str('geometry'))
                else:
                    self.w.geometry(config.get_str('geometry'))

        self.w.attributes('-topmost', config.get_int('always_ontop') and 1 or 0)

        theme.register(frame)
        theme.apply(self.w)

        self.w.bind('<Map>', self.onmap)  # Special handling for overrideredict
        self.w.bind('<Enter>', self.onenter)  # Special handling for transparency
        self.w.bind('<FocusIn>', self.onenter)  # Special handling for transparency
        self.w.bind('<Leave>', self.onleave)  # Special handling for transparency
        self.w.bind('<FocusOut>', self.onleave)  # Special handling for transparency
        self.w.bind('<Return>', self.capi_request_data)
        self.w.bind('<KP_Enter>', self.capi_request_data)
        self.w.bind_all('<<Invoke>>', self.capi_request_data)  # Ask for CAPI queries to be performed
        self.w.bind_all(self._CAPI_RESPONSE_TK_EVENT_NAME, self.capi_handle_response)
        self.w.bind_all('<<JournalEvent>>', self.journal_event)  # type: ignore # Journal monitoring
        self.w.bind_all('<<DashboardEvent>>', self.dashboard_event)  # Dashboard monitoring
        self.w.bind_all('<<PluginError>>', self.plugin_error)  # Statusbar
        self.w.bind_all('<<CompanionAuthEvent>>', self.auth)  # cAPI auth
        self.w.bind_all('<<Quit>>', self.onexit)  # Updater

        # Check for Valid Providers
        validate_providers()
        if monitor.cmdr is None:
            self.status['text'] = tr.tl("Awaiting Full CMDR Login")  # LANG: Await Full CMDR Login to Game

        # Start a protocol handler to handle cAPI registration. Requires main loop to be running.
        self.w.after_idle(lambda: protocol.protocolhandler.start(self.w))

        # Migration from <= 3.30
        for username in config.get_list('fdev_usernames', default=[]):
            config.delete_password(username)
        config.delete('fdev_usernames', suppress=True)
        config.delete('username', suppress=True)
        config.delete('password', suppress=True)
        config.delete('logdir', suppress=True)
        self.postprefs(False)  # Companion login happens in callback from monitor
        self.toggle_suit_row(visible=False)
        if args.start_min:
            logger.warning("Trying to start minimized")
            if root.overrideredirect():
                self.oniconify()
            else:
                self.w.wm_iconify()

    def update_suit_text(self) -> None:
        """Update the suit text for current type and loadout."""
        if not monitor.state['Odyssey']:
            # Odyssey not detected, no text should be set so it will hide
            self.suit['text'] = ''
            return

        suit = monitor.state.get('SuitCurrent')
        if suit is None:
            self.suit['text'] = f'<{tr.tl("Unknown")}>'  # LANG: Unknown suit
            return

        suitname = suit['edmcName']
        suitloadout = monitor.state.get('SuitLoadoutCurrent')
        if suitloadout is None:
            self.suit['text'] = ''
            return

        loadout_name = suitloadout['name']
        self.suit['text'] = f'{suitname} ({loadout_name})'

    def suit_show_if_set(self) -> None:
        """Show UI Suit row if we have data, else hide."""
        self.toggle_suit_row(self.suit['text'] != '')

    def toggle_suit_row(self, visible: bool | None = None) -> None:
        """
        Toggle the visibility of the 'Suit' row.

        :param visible: Force visibility to this.
        """
        self.suit_shown = not visible

        if not self.suit_shown:
            pady = 2 if sys.platform != 'win32' else 0

            self.suit_label.grid(row=self.suit_grid_row, column=0, sticky=tk.W, padx=self.PADX, pady=pady)
            self.suit.grid(row=self.suit_grid_row, column=1, sticky=tk.EW, padx=self.PADX, pady=pady)
            self.suit_shown = True

        else:
            # Hide the Suit row
            self.suit_label.grid_forget()
            self.suit.grid_forget()
            self.suit_shown = False

    def postprefs(self, dologin: bool = True):
        """Perform necessary actions after the Preferences dialog is applied."""
        self.prefsdialog = None
        self.set_labels()  # in case language has changed

        # Reset links in case plugins changed them
        self.ship.configure(url=self.shipyard_url)
        self.system.configure(url=self.system_url)
        self.station.configure(url=self.station_url)

        # (Re-)install hotkey monitoring
        hotkeymgr.register(self.w, config.get_int('hotkey_code'), config.get_int('hotkey_mods'))

        # Update Journal lock if needs be.
        journal_lock.update_lock(self.w)

        # (Re-)install log monitoring
        if not monitor.start(self.w):
            # LANG: ED Journal file location appears to be in error
            self.status['text'] = tr.tl('Error: Check E:D journal file location')

        if dologin and monitor.cmdr:
            self.login()  # Login if not already logged in with this Cmdr

    def set_labels(self):
        """Set main window labels, e.g. after language change."""
        self.cmdr_label['text'] = tr.tl('Cmdr') + ':'  # LANG: Label for commander name in main window
        # LANG: 'Ship' or multi-crew role label in main window, as applicable
        self.ship_label['text'] = (monitor.state['Captain'] and tr.tl('Role') or tr.tl('Ship')) + ':'  # Main window
        self.suit_label['text'] = tr.tl('Suit') + ':'  # LANG: Label for 'Suit' line in main UI
        self.system_label['text'] = tr.tl('System') + ':'  # LANG: Label for 'System' line in main UI
        self.station_label['text'] = tr.tl('Station') + ':'  # LANG: Label for 'Station' line in main UI
        self.button['text'] = self.theme_button['text'] = tr.tl('Update')  # LANG: Update button in main window
        self.menubar.entryconfigure(1, label=tr.tl('File'))  # LANG: 'File' menu title
        self.menubar.entryconfigure(2, label=tr.tl('Edit'))  # LANG: 'Edit' menu title
        self.menubar.entryconfigure(3, label=tr.tl('Help'))  # LANG: 'Help' menu title
        self.theme_file_menu['text'] = tr.tl('File')  # LANG: 'File' menu title
        self.theme_edit_menu['text'] = tr.tl('Edit')  # LANG: 'Edit' menu title
        self.theme_help_menu['text'] = tr.tl('Help')  # LANG: 'Help' menu title

        # File menu
        self.file_menu.entryconfigure(0, label=tr.tl('Status'))  # LANG: File > Status
        self.file_menu.entryconfigure(1, label=tr.tl('Save Raw Data...'))  # LANG: File > Save Raw Data...
        self.file_menu.entryconfigure(2, label=tr.tl('Settings'))  # LANG: File > Settings
        self.file_menu.entryconfigure(4, label=tr.tl('Exit'))  # LANG: File > Exit

        # Help menu
        self.help_menu.entryconfigure(0, label=tr.tl('Documentation'))  # LANG: Help > Documentation
        self.help_menu.entryconfigure(1, label=tr.tl('Troubleshooting'))  # LANG: Help > Troubleshooting
        self.help_menu.entryconfigure(2, label=tr.tl('Report A Bug'))  # LANG: Help > Report A Bug
        self.help_menu.entryconfigure(3, label=tr.tl('Privacy Policy'))  # LANG: Help > Privacy Policy
        self.help_menu.entryconfigure(4, label=tr.tl('Release Notes'))  # LANG: Help > Release Notes
        self.help_menu.entryconfigure(5, label=tr.tl('Check for Updates...'))  # LANG: Help > Check for Updates...
        self.help_menu.entryconfigure(6, label=tr.tl("About {APP}").format(APP=applongname))  # LANG: Help > About App
        self.help_menu.entryconfigure(7, label=tr.tl('Open Log Folder'))  # LANG: Help > Open Log Folder

        # Edit menu
        self.edit_menu.entryconfigure(0, label=tr.tl('Copy'))  # LANG: Label for 'Copy' as in 'Copy and Paste'

    def login(self):
        """Initiate CAPI/Frontier login and set other necessary state."""
        should_return: bool
        new_data: dict[str, Any]

        should_return, new_data = killswitch.check_killswitch('capi.auth', {})
        if should_return:
            logger.warning('capi.auth has been disabled via killswitch. Returning.')
            # LANG: CAPI auth aborted because of killswitch
            self.status['text'] = tr.tl('CAPI auth disabled by killswitch')
            return

        if not self.status['text']:
            # LANG: Status - Attempting to get a Frontier Auth Access Token
            self.status['text'] = tr.tl('Logging in...')

        self.button['state'] = self.theme_button['state'] = tk.DISABLED

        self.file_menu.entryconfigure(0, state=tk.DISABLED)  # Status
        self.file_menu.entryconfigure(1, state=tk.DISABLED)  # Save Raw Data

        self.w.update_idletasks()
        try:
            if companion.session.login(monitor.cmdr, monitor.is_beta):
                # LANG: Successfully authenticated with the Frontier website
                self.status['text'] = tr.tl('Authentication successful')

                self.file_menu.entryconfigure(0, state=tk.NORMAL)  # Status
                self.file_menu.entryconfigure(1, state=tk.NORMAL)  # Save Raw Data

        except (companion.CredentialsError, companion.ServerError, companion.ServerLagging) as e:
            self.status['text'] = str(e)

        except Exception as e:
            logger.debug('Frontier CAPI Auth', exc_info=e)
            self.status['text'] = str(e)

        self.cooldown()

    def export_market_data(self, data: 'CAPIData') -> bool:  # noqa: CCR001
        """
        Export CAPI market data.

        :return: True if all OK, else False to trigger play_bad in caller.
        """
        output_flags = config.get_int('output')
        is_docked = data['commander'].get('docked')
        has_commodities = data['lastStarport'].get('commodities')
        has_modules = data['lastStarport'].get('modules')
        commodities_flag = config.OUT_MKT_CSV | config.OUT_MKT_TD

        if output_flags & config.OUT_STATION_ANY:
            if not is_docked and not monitor.state['OnFoot']:
                # Signal as error because the user might actually be docked
                # but the server hosting the Companion API hasn't caught up
                # LANG: Player is not docked at a station, when we expect them to be
                self._handle_status(tr.tl("You're not docked at a station!"))
                return False

            # Ignore possibly missing shipyard info
            if output_flags & config.OUT_EDDN_SEND_STATION_DATA and not (has_commodities or has_modules):
                # LANG: Status - Either no market or no modules data for station from Frontier CAPI
                self._handle_status(tr.tl("Station doesn't have anything!"))

            elif not has_commodities:
                # LANG: Status - No station market data from Frontier CAPI
                self._handle_status(tr.tl("Station doesn't have a market!"))

            elif output_flags & commodities_flag:
                # Fixup anomalies in the comodity data
                fixed = companion.fixup(data)
                if output_flags & config.OUT_MKT_CSV:
                    commodity.export(fixed, COMMODITY_CSV)

                if output_flags & config.OUT_MKT_TD:
                    td.export(fixed)

        return True

    def _handle_status(self, message: str) -> None:
        """
        Set the status label text if it's not already set.

        :param message: Status message to display.
        """
        if not self.status['text']:
            self.status['text'] = message

    def capi_request_data(self, event=None) -> None:  # noqa: CCR001
        """
        Perform CAPI data retrieval and associated actions.

        This can be triggered by hitting the main UI 'Update' button,
        automatically on docking, or due to a retry.

        :param event: Tk generated event details.
        """
        logger.trace_if('capi.worker', 'Begin')
        should_return: bool
        new_data: dict[str, Any]
        should_return, new_data = killswitch.check_killswitch('capi.auth', {})
        if should_return:
            logger.warning('capi.auth has been disabled via killswitch. Returning.')
            # LANG: CAPI auth query aborted because of killswitch
            self.status['text'] = tr.tl('CAPI auth disabled by killswitch')
            hotkeymgr.play_bad()
            return

        auto_update = not event
        play_sound = (auto_update or int(event.type) == self.EVENT_VIRTUAL) and not config.get_int('hotkey_mute')

        if not monitor.cmdr:
            logger.trace_if('capi.worker', 'Aborting Query: Cmdr unknown')
            # LANG: CAPI queries aborted because Cmdr name is unknown
            self.status['text'] = tr.tl('CAPI query aborted: Cmdr name unknown')
            return

        if not monitor.mode:
            logger.trace_if('capi.worker', 'Aborting Query: Game Mode unknown')
            # LANG: CAPI queries aborted because game mode unknown
            self.status['text'] = tr.tl('CAPI query aborted: Game mode unknown')
            return

        if monitor.state['GameVersion'] is None:
            logger.trace_if('capi.worker', 'Aborting Query: GameVersion unknown')
            # LANG: CAPI queries aborted because GameVersion unknown
            self.status['text'] = tr.tl('CAPI query aborted: GameVersion unknown')
            return

        if not monitor.state['SystemName']:
            logger.trace_if('capi.worker', 'Aborting Query: Current star system unknown')
            # LANG: CAPI queries aborted because current star system name unknown
            self.status['text'] = tr.tl('CAPI query aborted: Current system unknown')
            return

        if monitor.state['Captain']:
            logger.trace_if('capi.worker', 'Aborting Query: In multi-crew')
            # LANG: CAPI queries aborted because player is in multi-crew on other Cmdr's ship
            self.status['text'] = tr.tl('CAPI query aborted: In other-ship multi-crew')
            return

        if monitor.mode == 'CQC':
            logger.trace_if('capi.worker', 'Aborting Query: In CQC')
            # LANG: CAPI queries aborted because player is in CQC (Arena)
            self.status['text'] = tr.tl('CAPI query aborted: CQC (Arena) detected')
            return

        if companion.session.state == companion.Session.STATE_AUTH:
            logger.trace_if('capi.worker', 'Auth in progress? Aborting query')
            # Attempt another Auth
            self.login()
            return

        if not companion.session.retrying:
            if time() < self.capi_query_holdoff_time:
                # Invoked by key while in cooldown
                time_remaining = self.capi_query_holdoff_time - time()
                if play_sound and time_remaining < companion.capi_query_cooldown * 0.75:
                    self.status['text'] = ''
                    hotkeymgr.play_bad()
                    return
            elif play_sound:
                hotkeymgr.play_good()

            # LANG: Status - Attempting to retrieve data from Frontier CAPI
            self.status['text'] = tr.tl('Fetching data...')
            self.button['state'] = self.theme_button['state'] = tk.DISABLED
            self.w.update_idletasks()

        query_time = int(time())
        logger.trace_if('capi.worker', 'Requesting full station data')
        config.set('querytime', query_time)
        logger.trace_if('capi.worker', 'Calling companion.session.station')

        companion.session.station(
            query_time=query_time, tk_response_event=self._CAPI_RESPONSE_TK_EVENT_NAME,
            play_sound=play_sound
        )

    def capi_request_fleetcarrier_data(self, event=None) -> None:
        """
        Perform CAPI fleetcarrier data retrieval and associated actions.

        This is triggered by certain FleetCarrier journal events

        :param event: Tk generated event details.
        """
        logger.trace_if('capi.worker', 'Begin')
        should_return: bool
        new_data: dict[str, Any]

        should_return, new_data = killswitch.check_killswitch('capi.request.fleetcarrier', {})
        if should_return:
            logger.warning('capi.fleetcarrier has been disabled via killswitch. Returning.')
            # LANG: CAPI fleetcarrier query aborted because of killswitch
            self.status['text'] = tr.tl('CAPI fleetcarrier disabled by killswitch')
            hotkeymgr.play_bad()
            return

        if not monitor.cmdr:
            logger.trace_if('capi.worker', 'Aborting Query: Cmdr unknown')
            # LANG: CAPI fleetcarrier query aborted because Cmdr name is unknown
            self.status['text'] = tr.tl('CAPI query aborted: Cmdr name unknown')
            return

        if monitor.state['GameVersion'] is None:
            logger.trace_if('capi.worker', 'Aborting Query: GameVersion unknown')
            # LANG: CAPI fleetcarrier query aborted because GameVersion unknown
            self.status['text'] = tr.tl('CAPI query aborted: GameVersion unknown')
            return

        if not companion.session.retrying:
            if time() < self.capi_fleetcarrier_query_holdoff_time:  # Was invoked while in cooldown
                logger.debug('CAPI fleetcarrier query aborted, too soon since last request')
                return

            # LANG: Status - Attempting to retrieve data from Frontier CAPI
            self.status['text'] = tr.tl('Fetching data...')
            self.w.update_idletasks()

        query_time = int(time())
        logger.trace_if('capi.worker', 'Requesting fleetcarrier data')
        config.set('fleetcarrierquerytime', query_time)
        logger.trace_if('capi.worker', 'Calling companion.session.fleetcarrier')
        companion.session.fleetcarrier(
            query_time=query_time, tk_response_event=self._CAPI_RESPONSE_TK_EVENT_NAME
        )

    def capi_handle_response(self, event=None):  # noqa: C901, CCR001
        """
        Handle the resulting data from a CAPI query.

        :param event: generated event details.
        """
        logger.trace_if('capi.worker', 'Handling response')
        play_bad: bool = False
        err: str | None = None

        capi_response: companion.EDMCCAPIFailedRequest | companion.EDMCCAPIResponse
        try:
            logger.trace_if('capi.worker', 'Pulling answer off queue')
            capi_response = companion.session.capi_response_queue.get(block=False)
            if isinstance(capi_response, companion.EDMCCAPIFailedRequest):
                logger.trace_if('capi.worker', f'Failed Request: {capi_response.message}')
                if capi_response.exception:
                    raise capi_response.exception

                raise ValueError(capi_response.message)

            logger.trace_if('capi.worker', 'Answer is not a Failure')
            if not isinstance(capi_response, companion.EDMCCAPIResponse):
                msg = f'Response was neither CAPIFailedRequest nor EDMCAPIResponse: {type(capi_response)}'
                logger.error(msg)
                raise ValueError(msg)

            if capi_response.capi_data.source_endpoint == companion.session.FRONTIER_CAPI_PATH_FLEETCARRIER:
                # Fleetcarrier CAPI response
                # Validation
                if 'name' not in capi_response.capi_data:
                    # LANG: No data was returned for the fleetcarrier from the Frontier CAPI
                    err = self.status['text'] = tr.tl('CAPI: No fleetcarrier data returned')

                elif not capi_response.capi_data.get('name', {}).get('callsign'):
                    # LANG: We didn't have the fleetcarrier callsign when we should have
                    err = self.status['text'] = tr.tl("CAPI: Fleetcarrier data incomplete")  # Shouldn't happen

                else:
                    if __debug__:  # Recording
                        companion.session.dump_capi_data(capi_response.capi_data)

                    err = plug.notify_capi_fleetcarrierdata(capi_response.capi_data)
                    self.status['text'] = err and err or ''
                    if err:
                        play_bad = True

                    self.capi_fleetcarrier_query_holdoff_time = capi_response.query_time \
                        + companion.capi_fleetcarrier_query_cooldown

            # Other CAPI response
            # Validation
            elif 'commander' not in capi_response.capi_data:
                # This can happen with EGS Auth if no commander created yet
                # LANG: No data was returned for the commander from the Frontier CAPI
                err = self.status['text'] = tr.tl('CAPI: No commander data returned')

            elif not capi_response.capi_data.get('commander', {}).get('name'):
                # LANG: We didn't have the commander name when we should have
                err = self.status['text'] = tr.tl("Who are you?!")  # Shouldn't happen

            elif (not capi_response.capi_data.get('lastSystem', {}).get('name')
                  or (capi_response.capi_data['commander'].get('docked')
                      and not capi_response.capi_data.get('lastStarport', {}).get('name'))):
                # LANG: We don't know where the commander is, when we should
                err = self.status['text'] = tr.tl("Where are you?!")  # Shouldn't happen

            elif (
                not capi_response.capi_data.get('ship', {}).get('name')
                or not capi_response.capi_data.get('ship', {}).get('modules')
            ):
                # LANG: We don't know what ship the commander is in, when we should
                err = self.status['text'] = tr.tl("What are you flying?!")  # Shouldn't happen

            elif monitor.cmdr and capi_response.capi_data['commander']['name'] != monitor.cmdr:
                # Companion API Commander doesn't match Journal
                logger.trace_if('capi.worker', 'Raising CmdrError()')
                raise companion.CmdrError()

            elif (
                capi_response.auto_update and not monitor.state['OnFoot']
                and not capi_response.capi_data['commander'].get('docked')
            ):
                # auto update is only when just docked
                logger.warning(f"{capi_response.auto_update!r} and not {monitor.state['OnFoot']!r} and "
                               f"not {capi_response.capi_data['commander'].get('docked')!r}")
                raise companion.ServerLagging()

            elif capi_response.capi_data['lastSystem']['name'] != monitor.state['SystemName']:
                # CAPI system must match last journal one
                logger.warning(f"{capi_response.capi_data['lastSystem']['name']!r} != "
                               f"{monitor.state['SystemName']!r}")
                raise companion.ServerLagging()

            elif capi_response.capi_data['lastStarport']['name'] != monitor.state['StationName']:
                if monitor.state['OnFoot'] and monitor.state['StationName']:
                    logger.warning(f"({capi_response.capi_data['lastStarport']['name']!r} != "
                                   f"{monitor.state['StationName']!r}) AND "
                                   f"{monitor.state['OnFoot']!r} and {monitor.state['StationName']!r}")
                    raise companion.ServerLagging()

                if capi_response.capi_data['commander']['docked'] and monitor.state['StationName'] is None:
                    # Likely (re-)Embarked on ship docked at an EDO settlement.
                    # Both Disembark and Embark have `"Onstation": false` in Journal.
                    # So there's nothing to tell us which settlement we're (still,
                    # or now, if we came here in Apex and then recalled ship) docked at.
                    logger.debug("docked AND monitor.state['StationName'] is None - so EDO settlement?")
                    raise companion.NoMonitorStation()

                self.capi_query_holdoff_time = capi_response.query_time + companion.capi_query_cooldown

            elif capi_response.capi_data['lastStarport']['id'] != monitor.state['MarketID']:
                logger.warning(f"MarketID mis-match: {capi_response.capi_data['lastStarport']['id']!r} !="
                               f" {monitor.state['MarketID']!r}")
                raise companion.ServerLagging()

            elif not monitor.state['OnFoot'] and capi_response.capi_data['ship']['id'] != monitor.state['ShipID']:
                # CAPI ship must match
                logger.warning(f"not {monitor.state['OnFoot']!r} and "
                               f"{capi_response.capi_data['ship']['id']!r} != {monitor.state['ShipID']!r}")
                raise companion.ServerLagging()

            elif (
                not monitor.state['OnFoot']
                and capi_response.capi_data['ship']['name'].lower() != monitor.state['ShipType']
            ):
                # CAPI ship type must match
                logger.warning(f"not {monitor.state['OnFoot']!r} and "
                               f"{capi_response.capi_data['ship']['name'].lower()!r} != "
                               f"{monitor.state['ShipType']!r}")
                raise companion.ServerLagging()

            else:
                # TODO: Change to depend on its own CL arg
                if __debug__:  # Recording
                    companion.session.dump_capi_data(capi_response.capi_data)

                if not monitor.state['ShipType']:  # Started game in SRV or fighter
                    self.ship['text'] = ship_name_map.get(
                        capi_response.capi_data['ship']['name'].lower(),
                        capi_response.capi_data['ship']['name']
                    )
                    monitor.state['ShipID'] = capi_response.capi_data['ship']['id']
                    monitor.state['ShipType'] = capi_response.capi_data['ship']['name'].lower()

                    if not monitor.state['Modules']:
                        self.ship.configure(state=tk.DISABLED)

                # We might have disabled this in the conditional above.
                if monitor.state['Modules']:
                    self.ship.configure(state=True)

                if monitor.state.get('SuitCurrent') is not None:
                    if (loadout := capi_response.capi_data.get('loadout')) is not None:
                        if (suit := loadout.get('suit')) is not None:
                            if (suitname := suit.get('edmcName')) is not None:
                                # We've been paranoid about loadout->suit->suitname, now just assume loadouts is there
                                loadout_name = index_possibly_sparse_list(
                                    capi_response.capi_data['loadouts'], loadout['loadoutSlotId']
                                )['name']

                                self.suit['text'] = f'{suitname} ({loadout_name})'

                self.suit_show_if_set()
                # Update Odyssey Suit data
                companion.session.suit_update(capi_response.capi_data)

                if capi_response.capi_data['commander'].get('credits') is not None:
                    monitor.state['Credits'] = capi_response.capi_data['commander']['credits']
                    monitor.state['Loan'] = capi_response.capi_data['commander'].get('debt', 0)

                # stuff we can do when not docked
                err = plug.notify_capidata(capi_response.capi_data, monitor.is_beta)
                self.status['text'] = err and err or ''
                if err:
                    play_bad = True

                should_return: bool
                new_data: dict[str, Any]

                should_return, new_data = killswitch.check_killswitch('capi.request./market', {})
                if should_return:
                    logger.warning("capi.request./market has been disabled by killswitch.  Returning.")

                else:
                    # Export market data
                    if not self.export_market_data(capi_response.capi_data):
                        err = 'Error: Exporting Market data'
                        play_bad = True

                self.capi_query_holdoff_time = capi_response.query_time + companion.capi_query_cooldown

        except queue.Empty:
            logger.error('There was no response in the queue!')
            # TODO: Set status text
            return

        except companion.ServerConnectionError as comp_err:
            # LANG: Frontier CAPI server error when fetching data
            self.status['text'] = tr.tl('Frontier CAPI server error')
            logger.warning(f'Exception while contacting server: {comp_err}')
            err = self.status['text'] = str(comp_err)
            play_bad = True

        except companion.CredentialsRequireRefresh:
            # We need to 'close' the auth else it'll see STATE_OK and think login() isn't needed
            companion.session.reinit_session()
            # LANG: Frontier CAPI Access Token expired, trying to get a new one
            self.status['text'] = tr.tl('CAPI: Refreshing access token...')
            if companion.session.login():
                logger.debug('Initial query failed, but login() just worked, trying again...')
                companion.session.retrying = True
                self.w.after(int(SERVER_RETRY * 1000), lambda: self.capi_request_data(event))
                return  # early exit to avoid starting cooldown count

        except companion.CredentialsError:
            companion.session.retrying = False
            companion.session.invalidate()
            companion.session.login()
            return  # We need to give Auth time to complete, so can't set a timed retry

        # Companion API problem
        except companion.ServerLagging as e:
            err = str(e)
            if companion.session.retrying:
                self.status['text'] = err
                play_bad = True

            else:
                # Retry once if Companion server is unresponsive
                companion.session.retrying = True
                self.w.after(int(SERVER_RETRY * 1000), lambda: self.capi_request_data(event))
                return  # early exit to avoid starting cooldown count

        except companion.CmdrError as e:  # Companion API return doesn't match Journal
            err = self.status['text'] = str(e)
            play_bad = True
            companion.session.invalidate()
            self.login()

        except Exception as e:  # Including CredentialsError, ServerError
            logger.debug('"other" exception', exc_info=e)
            err = self.status['text'] = str(e)
            play_bad = True

        if not err:  # not self.status['text']:  # no errors
            # LANG: Time when we last obtained Frontier CAPI data
            self.status['text'] = strftime(tr.tl('Last updated at %H:%M:%S'), localtime(capi_response.query_time))

        if capi_response.play_sound and play_bad:
            hotkeymgr.play_bad()

        logger.trace_if('capi.worker', 'Updating suit and cooldown...')
        self.update_suit_text()
        self.suit_show_if_set()
        self.cooldown()
        logger.trace_if('capi.worker', '...done')

    def journal_event(self, event: str):  # noqa: C901, CCR001 # Currently not easily broken up.
        """
        Handle a Journal event passed through event queue from monitor.py.

        :param event: string JSON data of the event
        :return:
        """

        def crewroletext(role: str) -> str:
            """
            Return translated crew role.

            Needs to be dynamic to allow for changing language.
            """
            return {
                None:         '',
                'Idle':       '',
                'FighterCon': tr.tl('Fighter'),  # LANG: Multicrew role
                'FireCon':    tr.tl('Gunner'),  # LANG: Multicrew role
                'FlightCon':  tr.tl('Helm'),  # LANG: Multicrew role
            }.get(role, role)

        if monitor.thread is None:
            logger.debug('monitor.thread is None, assuming shutdown and returning')
            return

        while not monitor.event_queue.empty():
            entry = monitor.get_entry()
            if not entry:
                # This is expected due to some monitor.py code that appends `None`
                logger.trace_if('journal.queue', 'No entry from monitor.get_entry()')
                return

            # Update main window
            self.cooldown()
            if monitor.cmdr and monitor.state['Captain']:
                if not config.get_bool('hide_multicrew_captain', default=False):
                    self.cmdr['text'] = f'{monitor.cmdr} / {monitor.state["Captain"]}'

                else:
                    self.cmdr['text'] = f'{monitor.cmdr}'

                self.ship_label['text'] = tr.tl('Role') + ':'  # LANG: Multicrew role label in main window
                self.ship.configure(state=tk.NORMAL, text=crewroletext(monitor.state['Role']), url=None)

            elif monitor.cmdr:
                if monitor.group and not config.get_bool("hide_private_group", default=False):
                    self.cmdr['text'] = f'{monitor.cmdr} / {monitor.group}'

                else:
                    self.cmdr['text'] = monitor.cmdr

                self.ship_label['text'] = tr.tl('Ship') + ':'  # LANG: 'Ship' label in main UI

                # TODO: Show something else when on_foot
                if monitor.state['ShipName']:
                    ship_text = monitor.state['ShipName']

                else:
                    ship_text = ship_name_map.get(monitor.state['ShipType'], monitor.state['ShipType'])

                if not ship_text:
                    ship_text = ''

                # Ensure the ship type/name text is clickable, if it should be.
                if monitor.state['Modules']:
                    ship_state: Literal['normal', 'disabled'] = tk.NORMAL

                else:
                    ship_state = tk.DISABLED

                self.ship.configure(text=ship_text, url=self.shipyard_url, state=ship_state)

            else:
                self.cmdr['text'] = ''
                self.ship_label['text'] = tr.tl('Ship') + ':'  # LANG: 'Ship' label in main UI
                self.ship['text'] = ''

            if monitor.cmdr and monitor.is_beta:
                self.cmdr['text'] += ' (beta)'

            self.update_suit_text()
            self.suit_show_if_set()

            self.edit_menu.entryconfigure(0, state=monitor.state['SystemName'] and tk.NORMAL or tk.DISABLED)  # Copy

            if entry['event'] in (
                    'Undocked',
                    'StartJump',
                    'SetUserShipName',
                    'ShipyardBuy',
                    'ShipyardSell',
                    'ShipyardSwap',
                    'ModuleBuy',
                    'ModuleSell',
                    'MaterialCollected',
                    'MaterialDiscarded',
                    'ScientificResearch',
                    'EngineerCraft',
                    'Synthesis',
                    'JoinACrew'):
                self.status['text'] = ''  # Periodically clear any old error

            self.w.update_idletasks()

            # Companion login
            if entry['event'] in (None, 'StartUp', 'NewCommander', 'LoadGame') and monitor.cmdr:
                if not config.get_list('cmdrs') or monitor.cmdr not in config.get_list('cmdrs'):
                    config.set('cmdrs', config.get_list('cmdrs', default=[]) + [monitor.cmdr])
                self.login()

            if monitor.cmdr and monitor.mode == 'CQC' and entry['event']:
                err = plug.notify_journal_entry_cqc(monitor.cmdr, monitor.is_beta, entry, monitor.state)
                if err:
                    self.status['text'] = err
                    if not config.get_int('hotkey_mute'):
                        hotkeymgr.play_bad()

                return  # in CQC

            if not entry['event'] or not monitor.mode:
                logger.trace_if('journal.queue', 'Startup, returning')
                return  # Startup

            if entry['event'] in ('StartUp', 'LoadGame') and monitor.started:
                logger.info('StartUp or LoadGame event')

                # Disable WinSparkle automatic update checks, IFF configured to do so when in-game
                if config.get_int('disable_autoappupdatecheckingame'):
                    if self.updater is not None:
                        self.updater.set_automatic_updates_check(False)

                    logger.info('Monitor: Disable WinSparkle automatic update checks')

                # Can't start dashboard monitoring
                if not dashboard.start(self.w, monitor.started):
                    logger.info("Can't start Status monitoring")

            # Export loadout
            if entry['event'] == 'Loadout' and not monitor.state['Captain'] \
                    and config.get_int('output') & config.OUT_SHIP:
                monitor.export_ship()

            if monitor.cmdr:
                err = plug.notify_journal_entry(
                    monitor.cmdr,
                    monitor.is_beta,
                    monitor.state['SystemName'],
                    monitor.state['StationName'],
                    entry,
                    monitor.state
                )

                if err:
                    self.status['text'] = err
                    if not config.get_int('hotkey_mute'):
                        hotkeymgr.play_bad()

            auto_update = False
            # Only if auth callback is not pending
            if companion.session.state != companion.Session.STATE_AUTH:
                # Only if configured to do so
                if (not config.get_int('output') & config.OUT_MKT_MANUAL
                        and config.get_int('output') & config.OUT_STATION_ANY):
                    if entry['event'] in ('StartUp', 'Location', 'Docked') and monitor.state['StationName']:
                        # TODO: Can you log out in a docked Taxi and then back in to
                        #       the taxi, so 'Location' should be covered here too ?
                        if entry['event'] == 'Docked' and entry.get('Taxi'):
                            # In Odyssey there's a 'Docked' event for an Apex taxi,
                            # but the CAPI data isn't updated until you Disembark.
                            auto_update = False

                        else:
                            auto_update = True

                    # In Odyssey if you are in a Taxi the `Docked` event for it is before
                    # the CAPI data is updated, but CAPI *is* updated after you `Disembark`.
                    elif entry['event'] == 'Disembark' and entry.get('Taxi') and entry.get('OnStation'):
                        auto_update = True

            should_return: bool
            new_data: dict[str, Any]

            if auto_update:
                should_return, new_data = killswitch.check_killswitch('capi.auth', {})
                if not should_return:
                    self.w.after(int(SERVER_RETRY * 1000), self.capi_request_data)

            if entry['event'] in ('CarrierBuy', 'CarrierStats') and config.get_bool('capi_fleetcarrier'):
                should_return, new_data = killswitch.check_killswitch('capi.request.fleetcarrier', {})
                if not should_return:
                    self.w.after(int(SERVER_RETRY * 1000), self.capi_request_fleetcarrier_data)

            if entry['event'] == 'ShutDown':
                # Enable WinSparkle automatic update checks
                # NB: Do this blindly, in case option got changed whilst in-game
                if self.updater is not None:
                    self.updater.set_automatic_updates_check(True)

                logger.info('Monitor: Enable WinSparkle automatic update checks')

    def auth(self, event=None) -> None:
        """
        Handle Frontier auth callback.

        This is the callback function for the CompanionAuthEvent Tk event.
        It is triggered by the event() function of class GenericProtocolHandler
        in protocol.py.
        """
        try:
            companion.session.auth_callback()
            # LANG: Successfully authenticated with the Frontier website
            self.status['text'] = tr.tl('Authentication successful')
            self.file_menu.entryconfigure(0, state=tk.NORMAL)  # Status
            self.file_menu.entryconfigure(1, state=tk.NORMAL)  # Save Raw Data

        except companion.ServerError as e:
            self.status['text'] = str(e)

        except Exception as e:
            logger.debug('Frontier CAPI Auth:', exc_info=e)
            self.status['text'] = str(e)

        self.cooldown()

    def dashboard_event(self, event) -> None:
        """
        Handle DashBoardEvent tk event.

        Event is sent by code in dashboard.py.
        """
        if not dashboard.status:
            return

        entry = dashboard.status
        # Currently we don't do anything with these events
        if monitor.cmdr:
            err = plug.notify_dashboard_entry(monitor.cmdr, monitor.is_beta, entry)

            if err:
                self.status['text'] = err
                if not config.get_int('hotkey_mute'):
                    hotkeymgr.play_bad()

    def plugin_error(self, event=None) -> None:
        """Display asynchronous error from plugin."""
        if plug.last_error.msg:
            self.status['text'] = plug.last_error.msg
            self.w.update_idletasks()
            if not config.get_int('hotkey_mute'):
                hotkeymgr.play_bad()

    def shipyard_url(self, shipname: str) -> str | None:
        """Dispatch a ship URL to the configured handler."""
        if not (loadout := monitor.ship()):
            logger.warning('No ship loadout, aborting.')
            return ''

        if not bool(config.get_int("use_alt_shipyard_open")):
            return plug.invoke(config.get_str('shipyard_provider'),
                               'EDSY',
                               'shipyard_url',
                               loadout,
                               monitor.is_beta)

        # Avoid file length limits if possible
        provider = config.get_str('shipyard_provider', default='EDSY')
        target = plug.invoke(provider, 'EDSY', 'shipyard_url', loadout, monitor.is_beta)
        file_name = path.join(config.app_dir_path, "last_shipyard.html")

        with open(file_name, 'w') as f:
            f.write(SHIPYARD_HTML_TEMPLATE.format(
                link=html.escape(str(target)),
                provider_name=html.escape(str(provider)),
                ship_name=html.escape(str(shipname))
            ))

        return f'file://localhost/{file_name}'

    def system_url(self, system: str) -> str | None:
        """Dispatch a system URL to the configured handler."""
        return plug.invoke(
            config.get_str('system_provider', default='EDSM'), 'EDSM', 'system_url', monitor.state['SystemName']
        )

    def station_url(self, station: str) -> str | None:
        """Dispatch a station URL to the configured handler."""
        return plug.invoke(
            config.get_str('station_provider', default='EDSM'), 'EDSM', 'station_url',
            monitor.state['SystemName'], monitor.state['StationName']
        )

    def cooldown(self) -> None:
        """Display and update the cooldown timer for 'Update' button."""
        if time() < self.capi_query_holdoff_time:
            # Update button in main window
            cooldown_time = int(self.capi_query_holdoff_time - time())
            # LANG: Cooldown on 'Update' button
            self.button['text'] = self.theme_button['text'] = tr.tl('cooldown {SS}s').format(SS=cooldown_time)
            self.w.after(1000, self.cooldown)
        else:
            self.button['text'] = self.theme_button['text'] = tr.tl('Update')  # LANG: Update button in main window
            self.button['state'] = self.theme_button['state'] = (
                monitor.cmdr and
                monitor.mode and
                monitor.mode != 'CQC' and
                not monitor.state['Captain'] and
                monitor.state['SystemName'] and
                tk.NORMAL or tk.DISABLED
            )

    if sys.platform == 'win32':
        def ontop_changed(self, event=None) -> None:
            """Set main window 'on top' state as appropriate."""
            config.set('always_ontop', self.always_ontop.get())
            self.w.wm_attributes('-topmost', self.always_ontop.get())

    def copy(self, event=None) -> None:
        """Copy system, and possible station, name to clipboard."""
        if monitor.state['SystemName']:
            clipboard_text = f"{monitor.state['SystemName']},{monitor.state['StationName']}" if monitor.state[
                'StationName'] else monitor.state['SystemName']
            self.w.clipboard_clear()
            self.w.clipboard_append(clipboard_text)

    def help_general(self, event=None) -> None:
        """Open Wiki Help page in browser."""
        webbrowser.open('https://github.com/EDCD/EDMarketConnector/wiki')

    def help_troubleshooting(self, event=None) -> None:
        """Open Wiki Privacy page in browser."""
        webbrowser.open("https://github.com/EDCD/EDMarketConnector/wiki/Troubleshooting")

    def help_report_a_bug(self, event=None) -> None:
        """Open Wiki Privacy page in browser."""
        webbrowser.open("https://github.com/EDCD/EDMarketConnector/issues/new?assignees=&labels=bug%2C+unconfirmed"
                        "&template=bug_report.md&title=")

    def help_privacy(self, event=None) -> None:
        """Open Wiki Privacy page in browser."""
        webbrowser.open('https://github.com/EDCD/EDMarketConnector/wiki/Privacy-Policy')

    def help_releases(self, event=None) -> None:
        """Open Releases page in browser."""
        webbrowser.open('https://github.com/EDCD/EDMarketConnector/releases')

    class HelpAbout(tk.Toplevel):
        """The applications Help > About popup."""

        showing: bool = False

        def __init__(self, parent: tk.Tk) -> None:
            """
            Initialize the HelpAbout popup.

            :param parent: The parent Tk window.
            """
            if self.__class__.showing:
                return

            self.__class__.showing = True

            tk.Toplevel.__init__(self, parent)

            self.parent = parent
            # LANG: Help > About App
            self.title(tr.tl('About {APP}').format(APP=applongname))

            if parent.winfo_viewable():
                self.transient(parent)

            # position over parent
            # http://core.tcl.tk/tk/tktview/c84f660833546b1b84e7
            self.geometry(f'+{parent.winfo_rootx():d}+{parent.winfo_rooty():d}')

            # remove decoration
            if sys.platform == 'win32':
                self.attributes('-toolwindow', tk.TRUE)

            self.resizable(tk.FALSE, tk.FALSE)

            frame = tk.Frame(self)
            frame.grid(sticky=tk.NSEW)

            row = 1
            ############################################################
            # applongname
            self.appname_label = tk.Label(frame, text=applongname)
            self.appname_label.grid(row=row, columnspan=3, sticky=tk.EW)
            row += 1
            ############################################################

            ############################################################
            # version <link to changelog>
            tk.Label(frame).grid(row=row, column=0)  # spacer
            row += 1
            self.appversion_label = tk.Text(frame, height=1, width=len(str(appversion())), wrap=tk.NONE, bd=0)
            self.appversion_label.insert("1.0", str(appversion()))
            self.appversion_label.tag_configure("center", justify="center")
            self.appversion_label.tag_add("center", "1.0", "end")
            self.appversion_label.config(state=tk.DISABLED, bg=frame.cget("background"), font="TkDefaultFont")
            self.appversion_label.grid(row=row, column=0, sticky=tk.E)
            # LANG: Help > Release Notes
            self.appversion = HyperlinkLabel(frame, compound=tk.RIGHT, text=tr.tl('Release Notes'),
                                             url='https://github.com/EDCD/EDMarketConnector/releases/tag/Release/'
                                                 f'{appversion_nobuild()}',
                                             underline=True)
            self.appversion.grid(row=row, column=2, sticky=tk.W)
            row += 1
            ############################################################

            ############################################################
            # <whether up to date>
            ############################################################

            ############################################################
            # <copyright>
            ttk.Label(frame).grid(row=row, column=0)  # spacer
            row += 1
            self.copyright = tk.Label(frame, text=copyright)
            self.copyright.grid(row=row, columnspan=3, sticky=tk.EW)
            row += 1
            ############################################################

            ############################################################
            # OK button to close the window
            ttk.Label(frame).grid(row=row, column=0)  # spacer
            row += 1
            # LANG: Generic 'OK' button label
            button = ttk.Button(frame, text=tr.tl('OK'), command=self.apply)
            button.grid(row=row, column=2, sticky=tk.E)
            button.bind("<Return>", lambda event: self.apply())
            self.protocol("WM_DELETE_WINDOW", self._destroy)
            ############################################################

            logger.info(f'Current version is {appversion()}')

        def apply(self) -> None:
            """Close the window."""
            self._destroy()

        def _destroy(self) -> None:
            """Set parent window's topmost appropriately as we close."""
            self.parent.wm_attributes('-topmost', config.get_int('always_ontop') and 1 or 0)
            self.destroy()
            self.__class__.showing = False

    def save_raw(self) -> None:
        """
        Save any CAPI data already acquired to a file.

        This specifically does *not* cause new queries to be performed, as the
        purpose is to aid in diagnosing any issues that occurred during 'normal'
        queries.
        """
        default_extension: str = ''

        timestamp: str = strftime('%Y-%m-%dT%H.%M.%S', localtime())
        f = tkinter.filedialog.asksaveasfilename(
            parent=self.w,
            defaultextension=default_extension,
            filetypes=[('JSON', '.json'), ('All Files', '*')],
            initialdir=config.get_str('outdir'),
            initialfile=f"{monitor.state['SystemName']}.{monitor.state['StationName']}.{timestamp}"
        )
        if not f:
            return

        with open(f, 'wb') as h:
            h.write(str(companion.session.capi_raw_data).encode(encoding='utf-8'))

    if sys.platform == 'win32':
        def exit_tray(self, systray: 'SysTrayIcon') -> None:
            """Tray icon is shutting down."""
            exit_thread = threading.Thread(
                target=self.onexit,
                daemon=True,
            )
            exit_thread.start()

    def onexit(self, event=None) -> None:
        """Application shutdown procedure."""
        if sys.platform == 'win32':
            shutdown_thread = threading.Thread(
                target=self.systray.shutdown,
                daemon=True,
            )
            shutdown_thread.start()

        config.set_shutdown()  # Signal we're in shutdown now.

        # http://core.tcl.tk/tk/tktview/c84f660833546b1b84e7
        x, y = self.w.geometry().split('+')[1:3]  # e.g. '212x170+2881+1267'
        config.set('geometry', f'+{x}+{y}')

        # Let the user know we're shutting down.
        # LANG: The application is shutting down
        self.status['text'] = tr.tl('Shutting down...')
        self.w.update_idletasks()
        logger.info('Starting shutdown procedures...')

        # First so it doesn't interrupt us
        logger.info('Closing update checker...')
        if self.updater is not None:
            self.updater.close()

        # Earlier than anything else so plugin code can't interfere *and* it
        # won't still be running in a manner that might rely on something
        # we'd otherwise have already stopped.
        logger.info('Notifying plugins to stop...')
        plug.notify_stop()

        # Handling of application hotkeys now so the user can't possible cause
        # an issue via triggering one.
        logger.info('Unregistering hotkey manager...')
        hotkeymgr.unregister()

        # Now the CAPI query thread
        logger.info('Closing CAPI query thread...')
        companion.session.capi_query_close_worker()

        # Now the main programmatic input methods
        logger.info('Closing dashboard...')
        dashboard.close()

        logger.info('Closing journal monitor...')
        monitor.close()

        # Frontier auth/CAPI handling
        logger.info('Closing protocol handler...')
        protocol.protocolhandler.close()

        logger.info('Closing Frontier CAPI sessions...')
        companion.session.close()

        # Now anything else.
        logger.info('Closing config...')
        config.close()

        logger.info('Destroying app window...')
        self.w.destroy()

        logger.info('Done.')

    def drag_start(self, event) -> None:
        """Initiate dragging the window."""
        self.drag_offset = (event.x_root - self.w.winfo_rootx(), event.y_root - self.w.winfo_rooty())

    def drag_continue(self, event) -> None:
        """Continued handling of window drag."""
        if self.drag_offset[0]:
            offset_x = event.x_root - self.drag_offset[0]
            offset_y = event.y_root - self.drag_offset[1]
            self.w.geometry(f'+{offset_x:d}+{offset_y:d}')

    def drag_end(self, event) -> None:
        """Handle end of window dragging."""
        self.drag_offset = (None, None)

    def default_iconify(self, event=None) -> None:
        """Handle the Windows default theme 'minimise' button."""
        # If we're meant to "minimize to system tray" then hide the window so no taskbar icon is seen
        if sys.platform == 'win32' and config.get_bool('minimize_system_tray'):
            # This gets called for more than the root widget, so only react to that
            if str(event.widget) == '.':
                self.w.withdraw()

    def oniconify(self, event=None) -> None:
        """Handle the minimize button on non-Default theme main window."""
        self.w.overrideredirect(False)  # Can't iconize while overrideredirect
        self.w.iconify()
        self.w.update_idletasks()  # Size and windows styles get recalculated here
        self.w.wait_visibility()  # Need main window to be re-created before returning
        theme.active = None  # So theme will be re-applied on map

    # TODO: Confirm this is unused and remove.
    def onmap(self, event=None) -> None:
        """Perform a now unused function."""
        if event.widget == self.w:
            theme.apply(self.w)

    def onenter(self, event=None) -> None:
        """Handle when our window gains focus."""
        if config.get_int('theme') == theme.THEME_TRANSPARENT:
            self.w.attributes("-transparentcolor", '')
            self.blank_menubar.grid_remove()
            self.theme_menubar.grid(row=0, columnspan=2, sticky=tk.NSEW)

    def onleave(self, event=None) -> None:
        """Handle when our window loses focus."""
        if config.get_int('theme') == theme.THEME_TRANSPARENT and event.widget == self.w:
            self.w.attributes("-transparentcolor", 'grey4')
            self.theme_menubar.grid_remove()
            self.blank_menubar.grid(row=0, columnspan=2, sticky=tk.NSEW)


def test_logging() -> None:
    """Simple test of top level logging."""
    logger.debug('Test from EDMarketConnector.py top-level test_logging()')


def log_locale(prefix: str) -> None:
    """Log all of the current local settings."""
    logger.debug(f'''Locale: {prefix}
Locale LC_COLLATE: {locale.getlocale(locale.LC_COLLATE)}
Locale LC_CTYPE: {locale.getlocale(locale.LC_CTYPE)}
Locale LC_MONETARY: {locale.getlocale(locale.LC_MONETARY)}
Locale LC_NUMERIC: {locale.getlocale(locale.LC_NUMERIC)}
Locale LC_TIME: {locale.getlocale(locale.LC_TIME)}'''
                 )


def setup_killswitches(filename: str | None):
    """Download and setup the main killswitch list."""
    logger.debug('fetching killswitches...')
    if filename is not None:
        filename = "file:" + filename

    killswitch.setup_main_list(filename)


def show_killswitch_poppup(root=None):
    """Show a warning popup if there are any killswitches that match the current version."""
    if len(kills := killswitch.kills_for_version()) == 0:
        return

    text = (
        "Some EDMC Features have been disabled due to known issues.\n"
        "Please update EDMC as soon as possible to resolve any issues.\n"
    )

    tl = tk.Toplevel(root)
    tl.wm_attributes('-topmost', True)
    tl.geometry(f'+{root.winfo_rootx()}+{root.winfo_rooty()}')

    tl.columnconfigure(1, weight=1)
    tl.title("EDMC Features have been disabled")

    frame = tk.Frame(tl)
    frame.grid()
    t = tk.Label(frame, text=text)
    t.grid(columnspan=2)
    idx = 1

    for version in kills:
        tk.Label(frame, text=f'Version: {version.version}').grid(row=idx, sticky=tk.W)
        idx += 1
        for id, kill in version.kills.items():
            tk.Label(frame, text=id).grid(column=0, row=idx, sticky=tk.W, padx=(10, 0))
            tk.Label(frame, text=kill.reason).grid(column=1, row=idx, sticky=tk.E, padx=(0, 10))
            idx += 1
        idx += 1

    ok_button = tk.Button(frame, text="Ok", command=tl.destroy)
    ok_button.grid(columnspan=2, sticky=tk.EW)


def validate_providers():
    """Check if Config has an invalid provider set, and reset to default if we do."""
    reset_providers = {}
    station_provider: str = config.get_str("station_provider")
    if station_provider not in plug.provides('station_url'):
        logger.error("Station Provider Not Valid. Setting to Default.")
        config.set('station_provider', 'EDSM')
        reset_providers["Station"] = (station_provider, "EDSM")

    shipyard_provider: str = config.get_str("shipyard_provider")
    if shipyard_provider not in plug.provides('shipyard_url'):
        logger.error("Shipyard Provider Not Valid. Setting to Default.")
        config.set('shipyard_provider', 'EDSY')
        reset_providers["Shipyard"] = (shipyard_provider, "EDSY")

    system_provider: str = config.get_str("system_provider")
    if system_provider not in plug.provides('system_url'):
        logger.error("System Provider Not Valid. Setting to Default.")
        config.set('system_provider', 'EDSM')
        reset_providers["System"] = (system_provider, "EDSM")

    if not reset_providers:
        return

    # LANG: Popup-text about Reset Providers
    popup_text = tr.tl(r'One or more of your URL Providers were invalid, and have been reset:\r\n\r\n')
    for provider in reset_providers:
        # LANG: Text About What Provider Was Reset
        popup_text += tr.tl(r'{PROVIDER} was set to {OLDPROV}, and has been reset to {NEWPROV}\r\n')
        popup_text = popup_text.format(
            PROVIDER=provider,
            OLDPROV=reset_providers[provider][0],
            NEWPROV=reset_providers[provider][1]
        )
    # And now we do need these to be actual \r\n
    popup_text = popup_text.replace('\\n', '\n')
    popup_text = popup_text.replace('\\r', '\r')

    tk.messagebox.showinfo(
        # LANG: Popup window title for Reset Providers
        tr.tl('EDMC: Default Providers Reset'),
        popup_text
    )


# Run the app
if __name__ == "__main__":  # noqa: C901
    logger.info(f'Startup v{appversion()} : Running on Python v{sys.version}')
    logger.debug(f'''Platform: {sys.platform} {sys.platform == "win32" and sys.getwindowsversion()}
argv[0]: {sys.argv[0]}
exec_prefix: {sys.exec_prefix}
executable: {sys.executable}
sys.path: {sys.path}'''
                 )

    if args.reset_ui:
        config.set('theme', theme.THEME_DEFAULT)
        config.set('ui_transparency', 100)  # 100 is completely opaque
        config.delete('font', suppress=True)
        config.delete('font_size', suppress=True)

        config.set('ui_scale', 100)  # 100% is the default here
        config.delete('geometry', suppress=True)  # unset is recreated by other code

        logger.info('reset theme, transparency, font, font size, ui scale, and ui geometry to default.')

    # We prefer a UTF-8 encoding gets set, but older Windows versions have
    # issues with this.  From Windows 10 1903 onwards we can rely on the
    # manifest ActiveCodePage to set this, but that is silently ignored on
    # all previous Windows versions.
    # Trying to set a UTF-8 encoding on those older versions will fail with
    #   locale.Error: unsupported locale setting
    # but we do need to make the attempt for when we're running from source.
    #
    # Note that this locale magic is partially done in l10n.py as well. So
    # removing or modifying this may or may not have the desired effect.
    log_locale('Initial Locale')

    try:
        locale.setlocale(locale.LC_ALL, '')

    except locale.Error as e:
        logger.error("Could not set LC_ALL to ''", exc_info=e)

    else:
        log_locale('After LC_ALL defaults set')

        locale_startup = locale.getlocale(locale.LC_CTYPE)
        logger.debug(f'Locale LC_CTYPE: {locale_startup}')

        # Older Windows Versions and builds have issues with UTF-8, so only
        # even attempt this where we think it will be safe.

        if sys.platform == 'win32':
            windows_ver = sys.getwindowsversion()

        # <https://en.wikipedia.org/wiki/Windows_10_version_history#Version_1903_(May_2019_Update)>
        # Windows 19, 1903 was build 18362
        if (
            sys.platform != 'win32'
            or (
                windows_ver.major == 10
                and windows_ver.build >= 18362
            )
            or windows_ver.major > 10  # Paranoid future check
        ):
            # Set that same language, but utf8 encoding (it was probably cp1252
            # or equivalent for other languages).
            # UTF-8, not utf8: <https://en.wikipedia.org/wiki/UTF-8#Naming>
            try:
                # locale_startup[0] is the 'language' portion
                locale.setlocale(locale.LC_ALL, (locale_startup[0], 'UTF-8'))

            except locale.Error:
                logger.exception(f"Could not set LC_ALL to ('{locale_startup[0]}', 'UTF_8')")

            except Exception:
                logger.exception(
                    f"Exception other than locale.Error on setting LC_ALL=('{locale_startup[0]}', 'UTF_8')"
                )

            else:
                log_locale('After switching to UTF-8 encoding (same language)')

    # HACK: n/a | 2021-11-24: --force-localserver-auth does not work if companion is imported early -cont.
    # HACK: n/a | 2021-11-24: as we modify config before this is used.
    import companion
    from companion import CAPIData, index_possibly_sparse_list

    # Do this after locale silliness, just in case
    if args.forget_frontier_auth:
        logger.info("Dropping all fdev tokens as --forget-frontier-auth was passed")
        companion.Auth.invalidate(None)

    # Create protocol handler
    protocol.protocolhandler = protocol.get_handler_impl()()

    # TODO: unittests in place of these
    # logger.debug('Test from __main__')
    # test_logging()

    class A:
        """Simple top-level class."""

        class B:
            """Simple second-level class."""

            def __init__(self):
                logger.debug('A call from A.B.__init__')
                self.__test()
                _ = self.test_prop

            def __test(self):
                logger.debug("A call from A.B.__test")

            @property
            def test_prop(self):
                """Test property."""
                logger.debug("test log from property")
                return "Test property is testy"

    # abinit = A.B()

    # Plain, not via `logger`
    print(f'{applongname} {appversion()}')

    tr.install(config.get_str('language'))  # Can generate errors so wait til log set up

    setup_killswitches(args.killswitches_file)

    root = tk.Tk(className=appname.lower())
    if sys.platform != 'win32' and ((f := config.get_str('font')) is not None or f != ''):
        size = config.get_int('font_size', default=-1)
        if size == -1:
            size = 10

        logger.info(f'Overriding tkinter default font to {f!r} at size {size}')
        tk.font.nametofont('TkDefaultFont').configure(family=f, size=size)

    # UI Scaling
    """
    We scale the UI relative to what we find tk-scaling is on startup.
    """
    ui_scale = config.get_int('ui_scale')
    # NB: This *also* catches a literal 0 value to re-set to the default 100
    if not ui_scale:
        ui_scale = 100
        config.set('ui_scale', ui_scale)

    theme.default_ui_scale = root.tk.call('tk', 'scaling')
    logger.trace_if('tk', f'Default tk scaling = {theme.default_ui_scale}')
    theme.startup_ui_scale = ui_scale
    if theme.default_ui_scale is not None:
        root.tk.call('tk', 'scaling', theme.default_ui_scale * float(ui_scale) / 100.0)

    try:
        app = AppWindow(root)
    except Exception as err:
        logger.exception(f"EDMC Critical Error: {err}")
        title = tr.tl("Error")  # LANG: Generic error prefix
        message = tr.tl(  # LANG: EDMC Critical Error Notification
            "EDSM encountered a critical error, and cannot recover. EDMC is shutting down for its own protection!"
        )
        err = f"{err.__class__.__name__}: {err}"  # type: ignore # hijacking the existing exception detection
        detail = tr.tl(  # LANG: EDMC Critical Error Details
            r"Here's what EDMC Detected:\r\n\r\n{ERR}\r\n\r\nDo you want to file a Bug Report on GitHub?"
        ).format(ERR=err)
        detail = detail.replace('\\n', '\n')
        detail = detail.replace('\\r', '\r')
        msg = tk.messagebox.askyesno(
            title=title, message=message, detail=detail, icon=tkinter.messagebox.ERROR, type=tkinter.messagebox.YESNO
        )
        if msg:
            webbrowser.open(
                "https://github.com/EDCD/EDMarketConnector/issues/new?"
                "assignees=&labels=bug%2C+unconfirmed&projects=&template=bug_report.md&title="
            )
        os.kill(os.getpid(), signal.SIGTERM)

    def messagebox_broken_plugins():
        """Display message about 'broken' plugins that failed to load."""
        if plug.PLUGINS_broken:
            # LANG: Popup-text about 'broken' plugins that failed to load
            popup_text = tr.tl(
                "One or more of your enabled plugins failed to load. Please see the list on the '{PLUGINS}' "
                "tab of '{FILE}' > '{SETTINGS}'. This could be caused by a wrong folder structure. The load.py "
                r"file should be located under plugins/PLUGIN_NAME/load.py.\r\n\r\nYou can disable a plugin by "
                "renaming its folder to have '{DISABLED}' on the end of the name."
            )

            # Substitute in the other words.
            popup_text = popup_text.format(
                PLUGINS=tr.tl('Plugins'),  # LANG: Settings > Plugins tab
                FILE=tr.tl('File'),  # LANG: 'File' menu
                SETTINGS=tr.tl('Settings'),  # LANG: File > Settings
                DISABLED='.disabled'
            )
            # And now we do need these to be actual \r\n
            popup_text = popup_text.replace('\\n', '\n')
            popup_text = popup_text.replace('\\r', '\r')

            tk.messagebox.showinfo(
                # LANG: Popup window title for list of 'broken' plugins that failed to load
                tr.tl('EDMC: Broken Plugins'),
                popup_text
            )

    def messagebox_not_py3():
        """Display message about plugins not updated for Python 3.x."""
        plugins_not_py3_last = config.get_int('plugins_not_py3_last', default=0)
        if (plugins_not_py3_last + 86400) < int(time()) and plug.PLUGINS_not_py3:
            # LANG: Popup-text about 'active' plugins without Python 3.x support
            popup_text = tr.tl(
                "One or more of your enabled plugins do not yet have support for Python 3.x. Please see the "
                "list on the '{PLUGINS}' tab of '{FILE}' > '{SETTINGS}'. You should check if there is an "
                "updated version available, else alert the developer that they need to update the code for "
                r"Python 3.x.\r\n\r\nYou can disable a plugin by renaming its folder to have '{DISABLED}' on "
                "the end of the name."
            )

            # Substitute in the other words.
            popup_text = popup_text.format(
                PLUGINS=tr.tl('Plugins'),  # LANG: Settings > Plugins tab
                FILE=tr.tl('File'),  # LANG: 'File' menu
                SETTINGS=tr.tl('Settings'),  # LANG: File > Settings
                DISABLED='.disabled'
            )
            # And now we do need these to be actual \r\n
            popup_text = popup_text.replace('\\n', '\n')
            popup_text = popup_text.replace('\\r', '\r')

            tk.messagebox.showinfo(
                # LANG: Popup window title for list of 'enabled' plugins that don't work with Python 3.x
                tr.tl('EDMC: Plugins Without Python 3.x Support'),
                popup_text
            )
            config.set('plugins_not_py3_last', int(time()))

<<<<<<< HEAD
=======
    def check_fdev_ids():
        """Display message about missing FDEVID files."""
        fdev_files = {'commodity.csv', 'rare_commodity.csv'}
        for file in fdev_files:
            fdevid_file = pathlib.Path(config.respath_path / 'FDevIDs' / file)
            if fdevid_file.is_file():
                continue
            # LANG: Popup-text about missing FDEVID Files
            popup_text = tr.tl(
                "FDevID Files not found! Some functionality regarding commodities "
                r"may be disabled.\r\n\r\n Do you want to open the Wiki page on "
                "how to set up submodules?"
            )
            # And now we do need these to be actual \r\n
            popup_text = popup_text.replace('\\n', '\n')
            popup_text = popup_text.replace('\\r', '\r')

            openwikipage = tk.messagebox.askquestion(
                # LANG: Popup window title for missing FDEVID files
                tr.tl('FDevIDs: Missing Commodity Files'),
                popup_text
            )
            if openwikipage == "yes":
                webbrowser.open(
                    "https://github.com/EDCD/EDMarketConnector/wiki/Running-from-source"
                    "#obtain-a-copy-of-the-application-source"
                )
            break

>>>>>>> 95fa67ca
    # UI Transparency
    ui_transparency = config.get_int('ui_transparency')
    if ui_transparency == 0:
        ui_transparency = 100

    root.wm_attributes('-alpha', ui_transparency / 100)
    # Display message box about plugins that failed to load
    root.after(0, messagebox_broken_plugins)
    # Display message box about plugins without Python 3.x support
    root.after(1, messagebox_not_py3)
    # Show warning popup for killswitches matching current version
    root.after(2, show_killswitch_poppup, root)
    # Start the main event loop
    try:
        root.mainloop()
    except KeyboardInterrupt:
        logger.info("Ctrl+C Detected, Attempting Clean Shutdown")
        app.onexit()
    logger.info('Exiting')<|MERGE_RESOLUTION|>--- conflicted
+++ resolved
@@ -2280,38 +2280,6 @@
             )
             config.set('plugins_not_py3_last', int(time()))
 
-<<<<<<< HEAD
-=======
-    def check_fdev_ids():
-        """Display message about missing FDEVID files."""
-        fdev_files = {'commodity.csv', 'rare_commodity.csv'}
-        for file in fdev_files:
-            fdevid_file = pathlib.Path(config.respath_path / 'FDevIDs' / file)
-            if fdevid_file.is_file():
-                continue
-            # LANG: Popup-text about missing FDEVID Files
-            popup_text = tr.tl(
-                "FDevID Files not found! Some functionality regarding commodities "
-                r"may be disabled.\r\n\r\n Do you want to open the Wiki page on "
-                "how to set up submodules?"
-            )
-            # And now we do need these to be actual \r\n
-            popup_text = popup_text.replace('\\n', '\n')
-            popup_text = popup_text.replace('\\r', '\r')
-
-            openwikipage = tk.messagebox.askquestion(
-                # LANG: Popup window title for missing FDEVID files
-                tr.tl('FDevIDs: Missing Commodity Files'),
-                popup_text
-            )
-            if openwikipage == "yes":
-                webbrowser.open(
-                    "https://github.com/EDCD/EDMarketConnector/wiki/Running-from-source"
-                    "#obtain-a-copy-of-the-application-source"
-                )
-            break
-
->>>>>>> 95fa67ca
     # UI Transparency
     ui_transparency = config.get_int('ui_transparency')
     if ui_transparency == 0:
