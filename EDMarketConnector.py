#!/usr/bin/env python3
# -*- coding: utf-8 -*-

from builtins import str
from builtins import object
import sys
from sys import platform
import json
from os import chdir, environ
from os.path import dirname, isdir, join
import re
import html
from time import time, localtime, strftime
import webbrowser

import EDMCLogging
from config import appname, applongname, appversion, appversion_nobuild, copyright, config

if getattr(sys, 'frozen', False):
    # Under py2exe sys.path[0] is the executable name
    if platform == 'win32':
        chdir(dirname(sys.path[0]))
        # Allow executable to be invoked from any cwd
        environ['TCL_LIBRARY'] = join(dirname(sys.path[0]), 'lib', 'tcl')
        environ['TK_LIBRARY'] = join(dirname(sys.path[0]), 'lib', 'tk')

import tkinter as tk
from tkinter import ttk
import tkinter.filedialog
import tkinter.font
import tkinter.messagebox
from ttkHyperlinkLabel import HyperlinkLabel

if __debug__:
    if platform != 'win32':
        import pdb
        import signal
        signal.signal(signal.SIGTERM, lambda sig, frame: pdb.Pdb().set_trace(frame))

import companion
import commodity
from commodity import COMMODITY_CSV
import td
import stats
import prefs
import plug
from hotkey import hotkeymgr
from l10n import Translations
from monitor import monitor
from protocol import protocolhandler
from dashboard import dashboard
from theme import theme


SERVER_RETRY = 5  # retry pause for Companion servers [s]

SHIPYARD_HTML_TEMPLATE = """
<!DOCTYPE HTML>
<html>
    <head>
        <meta http-equiv="refresh" content="0; url={link}">
        <title>Redirecting you to your {ship_name} at {provider_name}...</title>
    </head>
    <body>
        <a href="{link}">
            You should be redirected to your {ship_name} at {provider_name} shortly...
        </a>
    </body>
</html>
"""


class AppWindow(object):

    # Tkinter Event types
    EVENT_KEYPRESS = 2
    EVENT_BUTTON = 4
    EVENT_VIRTUAL = 35

    def __init__(self, master):

        self.holdofftime = config.getint('querytime') + companion.holdoff

        self.w = master
        self.w.title(applongname)
        self.w.rowconfigure(0, weight=1)
        self.w.columnconfigure(0, weight=1)

        self.prefsdialog = None

        plug.load_plugins(master)

        if platform != 'darwin':
            if platform == 'win32':
                self.w.wm_iconbitmap(default='EDMarketConnector.ico')
            else:
                self.w.tk.call('wm', 'iconphoto', self.w, '-default', tk.PhotoImage(file=join(config.respath, 'EDMarketConnector.png')))  # noqa: E501
            self.theme_icon = tk.PhotoImage(data='R0lGODlhFAAQAMZQAAoKCQoKCgsKCQwKCQsLCgwLCg4LCQ4LCg0MCg8MCRAMCRANChINCREOChIOChQPChgQChgRCxwTCyYVCSoXCS0YCTkdCTseCT0fCTsjDU0jB0EnDU8lB1ElB1MnCFIoCFMoCEkrDlkqCFwrCGEuCWIuCGQvCFs0D1w1D2wyCG0yCF82D182EHE0CHM0CHQ1CGQ5EHU2CHc3CHs4CH45CIA6CIE7CJdECIdLEolMEohQE5BQE41SFJBTE5lUE5pVE5RXFKNaFKVbFLVjFbZkFrxnFr9oFsNqFsVrF8RsFshtF89xF9NzGNh1GNl2GP+KG////////////////////////////////////////////////////////////////////////////////////////////////////////////////////////////////////////////////////////////////////////////////////////////////yH5BAEKAH8ALAAAAAAUABAAAAeegAGCgiGDhoeIRDiIjIZGKzmNiAQBQxkRTU6am0tPCJSGShuSAUcLoIIbRYMFra4FAUgQAQCGJz6CDQ67vAFJJBi0hjBBD0w9PMnJOkAiJhaIKEI7HRoc19ceNAolwbWDLD8uAQnl5ga1I9CHEjEBAvDxAoMtFIYCBy+kFDKHAgM3ZtgYSLAGgwkp3pEyBOJCC2ELB31QATGioAoVAwEAOw==')  # noqa: E501
            self.theme_minimize = tk.BitmapImage(data='#define im_width 16\n#define im_height 16\nstatic unsigned char im_bits[] = {\n   0x00, 0x00, 0x00, 0x00, 0x00, 0x00, 0x00, 0x00, 0x00, 0x00, 0x00, 0x00,\n   0x00, 0x00, 0x00, 0x00, 0x00, 0x00, 0x00, 0x00, 0x00, 0x00, 0xfc, 0x3f,\n   0xfc, 0x3f, 0x00, 0x00, 0x00, 0x00, 0x00, 0x00 };\n')  # noqa: E501
            self.theme_close = tk.BitmapImage(data='#define im_width 16\n#define im_height 16\nstatic unsigned char im_bits[] = {\n   0x00, 0x00, 0x00, 0x00, 0x0c, 0x30, 0x1c, 0x38, 0x38, 0x1c, 0x70, 0x0e,\n   0xe0, 0x07, 0xc0, 0x03, 0xc0, 0x03, 0xe0, 0x07, 0x70, 0x0e, 0x38, 0x1c,\n   0x1c, 0x38, 0x0c, 0x30, 0x00, 0x00, 0x00, 0x00 };\n')  # noqa: E501

        frame = tk.Frame(self.w, name=appname.lower())
        frame.grid(sticky=tk.NSEW)
        frame.columnconfigure(1, weight=1)

        self.cmdr_label = tk.Label(frame)
        self.ship_label = tk.Label(frame)
        self.system_label = tk.Label(frame)
        self.station_label = tk.Label(frame)

        self.cmdr_label.grid(row=1, column=0, sticky=tk.W)
        self.ship_label.grid(row=2, column=0, sticky=tk.W)
        self.system_label.grid(row=3, column=0, sticky=tk.W)
        self.station_label.grid(row=4, column=0, sticky=tk.W)

        self.cmdr = tk.Label(frame, compound=tk.RIGHT, anchor=tk.W, name='cmdr')
        self.ship = HyperlinkLabel(frame, compound=tk.RIGHT, url=self.shipyard_url, name='ship')
        self.system = HyperlinkLabel(frame, compound=tk.RIGHT, url=self.system_url, popup_copy=True, name='system')
        self.station = HyperlinkLabel(frame, compound=tk.RIGHT, url=self.station_url, name='station')

        self.cmdr.grid(row=1, column=1, sticky=tk.EW)
        self.ship.grid(row=2, column=1, sticky=tk.EW)
        self.system.grid(row=3, column=1, sticky=tk.EW)
        self.station.grid(row=4, column=1, sticky=tk.EW)

        for plugin in plug.PLUGINS:
            appitem = plugin.get_app(frame)
            if appitem:
                tk.Frame(frame, highlightthickness=1).grid(columnspan=2, sticky=tk.EW)  # separator
                if isinstance(appitem, tuple) and len(appitem) == 2:
                    row = frame.grid_size()[1]
                    appitem[0].grid(row=row, column=0, sticky=tk.W)
                    appitem[1].grid(row=row, column=1, sticky=tk.EW)
                else:
                    appitem.grid(columnspan=2, sticky=tk.EW)

        # Update button in main window
        self.button = ttk.Button(frame, text=_('Update'), width=28, default=tk.ACTIVE, state=tk.DISABLED)
        self.theme_button = tk.Label(frame, width=32 if platform == 'darwin' else 28, state=tk.DISABLED)
        self.status = tk.Label(frame, name='status', anchor=tk.W)

        row = frame.grid_size()[1]
        self.button.grid(row=row, columnspan=2, sticky=tk.NSEW)
        self.theme_button.grid(row=row, columnspan=2, sticky=tk.NSEW)
        theme.register_alternate((self.button, self.theme_button, self.theme_button), {'row': row, 'columnspan': 2, 'sticky': tk.NSEW})  # noqa: E501
        self.status.grid(columnspan=2, sticky=tk.EW)
        self.button.bind('<Button-1>', self.getandsend)
        theme.button_bind(self.theme_button, self.getandsend)

        for child in frame.winfo_children():
            child.grid_configure(padx=5, pady=(platform != 'win32' or isinstance(child, tk.Frame)) and 2 or 0)

        self.menubar = tk.Menu()
        if platform == 'darwin':
            # Can't handle (de)iconify if topmost is set, so suppress iconify button
            # http://wiki.tcl.tk/13428 and p15 of
            # https://developer.apple.com/legacy/library/documentation/Carbon/Conceptual/HandlingWindowsControls/windowscontrols.pdf
            root.call('tk::unsupported::MacWindowStyle', 'style', root, 'document', 'closeBox resizable')

            # https://www.tcl.tk/man/tcl/TkCmd/menu.htm
            self.system_menu = tk.Menu(self.menubar, name='apple')
            self.system_menu.add_command(command=lambda: self.w.call('tk::mac::standardAboutPanel'))
            self.system_menu.add_command(command=lambda: self.updater.checkForUpdates())
            self.menubar.add_cascade(menu=self.system_menu)
            self.file_menu = tk.Menu(self.menubar, name='file')
            self.file_menu.add_command(command=self.save_raw)
            self.menubar.add_cascade(menu=self.file_menu)
            self.edit_menu = tk.Menu(self.menubar, name='edit')
            self.edit_menu.add_command(accelerator='Command-c', state=tk.DISABLED, command=self.copy)
            self.menubar.add_cascade(menu=self.edit_menu)
            self.w.bind('<Command-c>', self.copy)
            self.view_menu = tk.Menu(self.menubar, name='view')
            self.view_menu.add_command(command=lambda: stats.StatsDialog(self))
            self.menubar.add_cascade(menu=self.view_menu)
            window_menu = tk.Menu(self.menubar, name='window')
            self.menubar.add_cascade(menu=window_menu)
            self.help_menu = tk.Menu(self.menubar, name='help')
            self.w.createcommand("::tk::mac::ShowHelp", self.help_general)
            self.help_menu.add_command(command=self.help_privacy)
            self.help_menu.add_command(command=self.help_releases)
            self.menubar.add_cascade(menu=self.help_menu)
            self.w['menu'] = self.menubar
            # https://www.tcl.tk/man/tcl/TkCmd/tk_mac.htm
            self.w.call('set', 'tk::mac::useCompatibilityMetrics', '0')
            self.w.createcommand('tkAboutDialog', lambda: self.w.call('tk::mac::standardAboutPanel'))
            self.w.createcommand("::tk::mac::Quit", self.onexit)
            self.w.createcommand("::tk::mac::ShowPreferences", lambda: prefs.PreferencesDialog(self.w, self.postprefs))
            self.w.createcommand("::tk::mac::ReopenApplication", self.w.deiconify)  # click on app in dock = restore
            self.w.protocol("WM_DELETE_WINDOW", self.w.withdraw)  # close button shouldn't quit app
            self.w.resizable(tk.FALSE, tk.FALSE)  # Can't be only resizable on one axis
        else:
            self.file_menu = self.view_menu = tk.Menu(self.menubar, tearoff=tk.FALSE)
            self.file_menu.add_command(command=lambda: stats.StatsDialog(self))
            self.file_menu.add_command(command=self.save_raw)
            self.file_menu.add_command(command=lambda: prefs.PreferencesDialog(self.w, self.postprefs))
            self.file_menu.add_separator()
            self.file_menu.add_command(command=self.onexit)
            self.menubar.add_cascade(menu=self.file_menu)
            self.edit_menu = tk.Menu(self.menubar, tearoff=tk.FALSE)
            self.edit_menu.add_command(accelerator='Ctrl+C', state=tk.DISABLED, command=self.copy)
            self.menubar.add_cascade(menu=self.edit_menu)
            self.help_menu = tk.Menu(self.menubar, tearoff=tk.FALSE)
            self.help_menu.add_command(command=self.help_general)
            self.help_menu.add_command(command=self.help_privacy)
            self.help_menu.add_command(command=self.help_releases)
            self.help_menu.add_command(command=lambda: self.updater.checkForUpdates())
            self.help_menu.add_command(command=lambda: not self.HelpAbout.showing and self.HelpAbout(self.w))

            self.menubar.add_cascade(menu=self.help_menu)
            if platform == 'win32':
                # Must be added after at least one "real" menu entry
                self.always_ontop = tk.BooleanVar(value=config.getint('always_ontop'))
                self.system_menu = tk.Menu(self.menubar, name='system', tearoff=tk.FALSE)
                self.system_menu.add_separator()
                self.system_menu.add_checkbutton(label=_('Always on top'),
                                                 variable=self.always_ontop,
                                                 command=self.ontop_changed)  # Appearance setting
                self.menubar.add_cascade(menu=self.system_menu)
            self.w.bind('<Control-c>', self.copy)
            self.w.protocol("WM_DELETE_WINDOW", self.onexit)
            theme.register(self.menubar)  # menus and children aren't automatically registered
            theme.register(self.file_menu)
            theme.register(self.edit_menu)
            theme.register(self.help_menu)

            # Alternate title bar and menu for dark theme
            self.theme_menubar = tk.Frame(frame)
            self.theme_menubar.columnconfigure(2, weight=1)
            theme_titlebar = tk.Label(self.theme_menubar, text=applongname,
                                      image=self.theme_icon, cursor='fleur',
                                      anchor=tk.W, compound=tk.LEFT)
            theme_titlebar.grid(columnspan=3, padx=2, sticky=tk.NSEW)
            self.drag_offset = None
            theme_titlebar.bind('<Button-1>', self.drag_start)
            theme_titlebar.bind('<B1-Motion>', self.drag_continue)
            theme_titlebar.bind('<ButtonRelease-1>', self.drag_end)
            theme_minimize = tk.Label(self.theme_menubar, image=self.theme_minimize)
            theme_minimize.grid(row=0, column=3, padx=2)
            theme.button_bind(theme_minimize, self.oniconify, image=self.theme_minimize)
            theme_close = tk.Label(self.theme_menubar, image=self.theme_close)
            theme_close.grid(row=0, column=4, padx=2)
            theme.button_bind(theme_close, self.onexit, image=self.theme_close)
            self.theme_file_menu = tk.Label(self.theme_menubar, anchor=tk.W)
            self.theme_file_menu.grid(row=1, column=0, padx=5, sticky=tk.W)
            theme.button_bind(self.theme_file_menu,
                              lambda e: self.file_menu.tk_popup(e.widget.winfo_rootx(),
                                                                e.widget.winfo_rooty()
                                                                + e.widget.winfo_height()))
            self.theme_edit_menu = tk.Label(self.theme_menubar, anchor=tk.W)
            self.theme_edit_menu.grid(row=1, column=1, sticky=tk.W)
            theme.button_bind(self.theme_edit_menu,
                              lambda e: self.edit_menu.tk_popup(e.widget.winfo_rootx(),
                                                                e.widget.winfo_rooty()
                                                                + e.widget.winfo_height()))
            self.theme_help_menu = tk.Label(self.theme_menubar, anchor=tk.W)
            self.theme_help_menu.grid(row=1, column=2, sticky=tk.W)
            theme.button_bind(self.theme_help_menu,
                              lambda e: self.help_menu.tk_popup(e.widget.winfo_rootx(),
                                                                e.widget.winfo_rooty()
                                                                + e.widget.winfo_height()))
            tk.Frame(self.theme_menubar, highlightthickness=1).grid(columnspan=5, padx=5, sticky=tk.EW)
            theme.register(self.theme_minimize)  # images aren't automatically registered
            theme.register(self.theme_close)
            self.blank_menubar = tk.Frame(frame)
            tk.Label(self.blank_menubar).grid()
            tk.Label(self.blank_menubar).grid()
            tk.Frame(self.blank_menubar, height=2).grid()
            theme.register_alternate((self.menubar, self.theme_menubar, self.blank_menubar),
                                     {'row': 0, 'columnspan': 2, 'sticky': tk.NSEW})
            self.w.resizable(tk.TRUE, tk.FALSE)

        # update geometry
        if config.get('geometry'):
            match = re.match('\+([\-\d]+)\+([\-\d]+)', config.get('geometry'))  # noqa: W605
            if match:
                if platform == 'darwin':
                    # http://core.tcl.tk/tk/tktview/c84f660833546b1b84e7
                    if int(match.group(2)) >= 0:
                        self.w.geometry(config.get('geometry'))
                elif platform == 'win32':
                    # Check that the titlebar will be at least partly on screen
                    import ctypes
                    from ctypes.wintypes import POINT
                    # https://msdn.microsoft.com/en-us/library/dd145064
                    MONITOR_DEFAULTTONULL = 0  # noqa: N806
                    if ctypes.windll.user32.MonitorFromPoint(POINT(int(match.group(1)) + 16, int(match.group(2)) + 16),
                                                             MONITOR_DEFAULTTONULL):
                        self.w.geometry(config.get('geometry'))
                else:
                    self.w.geometry(config.get('geometry'))
        self.w.attributes('-topmost', config.getint('always_ontop') and 1 or 0)

        theme.register(frame)
        theme.apply(self.w)

        self.w.bind('<Map>', self.onmap)  # Special handling for overrideredict
        self.w.bind('<Enter>', self.onenter)  # Special handling for transparency
        self.w.bind('<FocusIn>', self.onenter)  # Special handling for transparency
        self.w.bind('<Leave>', self.onleave)  # Special handling for transparency
        self.w.bind('<FocusOut>', self.onleave)  # Special handling for transparency
        self.w.bind('<Return>', self.getandsend)
        self.w.bind('<KP_Enter>', self.getandsend)
        self.w.bind_all('<<Invoke>>', self.getandsend)  # Hotkey monitoring
        self.w.bind_all('<<JournalEvent>>', self.journal_event)  # Journal monitoring
        self.w.bind_all('<<DashboardEvent>>', self.dashboard_event)  # Dashboard monitoring
        self.w.bind_all('<<PluginError>>', self.plugin_error)  # Statusbar
        self.w.bind_all('<<CompanionAuthEvent>>', self.auth)  # cAPI auth
        self.w.bind_all('<<Quit>>', self.onexit)  # Updater

        # Start a protocol handler to handle cAPI registration. Requires main loop to be running.
        self.w.after_idle(lambda: protocolhandler.start(self.w))

        # Load updater after UI creation (for WinSparkle)
        import update
        if getattr(sys, 'frozen', False):
            # Running in frozen .exe, so use (Win)Sparkle
            self.updater = update.Updater(tkroot=self.w, provider='external')
        else:
            self.updater = update.Updater(tkroot=self.w, provider='internal')
            self.updater.checkForUpdates()  # Sparkle / WinSparkle does this automatically for packaged apps

        try:
            config.get_password('')  # Prod SecureStorage on Linux to initialise
        except RuntimeError:
            pass

        # Migration from <= 3.30
        for username in config.get('fdev_usernames') or []:
            config.delete_password(username)
        config.delete('fdev_usernames')
        config.delete('username')
        config.delete('password')
        config.delete('logdir')

        self.postprefs(False)  # Companion login happens in callback from monitor

    # callback after the Preferences dialog is applied
    def postprefs(self, dologin=True):
        self.prefsdialog = None
        self.set_labels()  # in case language has changed

        # Reset links in case plugins changed them
        self.ship.configure(url=self.shipyard_url)
        self.system.configure(url=self.system_url)
        self.station.configure(url=self.station_url)

        # (Re-)install hotkey monitoring
        hotkeymgr.register(self.w, config.getint('hotkey_code'), config.getint('hotkey_mods'))

        # (Re-)install log monitoring
        if not monitor.start(self.w):
            self.status['text'] = f'Error: Check {_("E:D journal file location")}'

        if dologin and monitor.cmdr:
            self.login()  # Login if not already logged in with this Cmdr

    # set main window labels, e.g. after language change
    def set_labels(self):
        self.cmdr_label['text'] = _('Cmdr') + ':'  # Main window
        # Multicrew role label in main window
        self.ship_label['text'] = (monitor.state['Captain'] and _('Role') or _('Ship')) + ':'  # Main window
        self.system_label['text'] = _('System') + ':'  # Main window
        self.station_label['text'] = _('Station') + ':'  # Main window
        self.button['text'] = self.theme_button['text'] = _('Update')  # Update button in main window
        if platform == 'darwin':
            self.menubar.entryconfigure(1, label=_('File'))  # Menu title
            self.menubar.entryconfigure(2, label=_('Edit'))  # Menu title
            self.menubar.entryconfigure(3, label=_('View'))  # Menu title on OSX
            self.menubar.entryconfigure(4, label=_('Window'))  # Menu title on OSX
            self.menubar.entryconfigure(5, label=_('Help'))  # Menu title
            self.system_menu.entryconfigure(0, label=_("About {APP}").format(APP=applongname))  # App menu entry on OSX
            self.system_menu.entryconfigure(1, label=_("Check for Updates..."))  # Menu item
            self.file_menu.entryconfigure(0, label=_('Save Raw Data...'))  # Menu item
            self.view_menu.entryconfigure(0, label=_('Status'))  # Menu item
            self.help_menu.entryconfigure(1, label=_('Privacy Policy'))  # Help menu item
            self.help_menu.entryconfigure(2, label=_('Release Notes'))  # Help menu item
        else:
            self.menubar.entryconfigure(1, label=_('File'))  # Menu title
            self.menubar.entryconfigure(2, label=_('Edit'))  # Menu title
            self.menubar.entryconfigure(3, label=_('Help'))  # Menu title
            self.theme_file_menu['text'] = _('File')  # Menu title
            self.theme_edit_menu['text'] = _('Edit')  # Menu title
            self.theme_help_menu['text'] = _('Help')  # Menu title

            # File menu
            self.file_menu.entryconfigure(0, label=_('Status'))  # Menu item
            self.file_menu.entryconfigure(1, label=_('Save Raw Data...'))  # Menu item
            self.file_menu.entryconfigure(2, label=_('Settings'))  # Item in the File menu on Windows
            self.file_menu.entryconfigure(4, label=_('Exit'))  # Item in the File menu on Windows

            # Help menu
            self.help_menu.entryconfigure(0, label=_('Documentation'))  # Help menu item
            self.help_menu.entryconfigure(1, label=_('Privacy Policy'))  # Help menu item
            self.help_menu.entryconfigure(2, label=_('Release Notes'))  # Help menu item
            self.help_menu.entryconfigure(3, label=_('Check for Updates...'))  # Menu item
            self.help_menu.entryconfigure(4, label=_("About {APP}").format(APP=applongname))  # App menu entry

        # Edit menu
        self.edit_menu.entryconfigure(0, label=_('Copy'))  # As in Copy and Paste

    def login(self):
        if not self.status['text']:
            self.status['text'] = _('Logging in...')
        self.button['state'] = self.theme_button['state'] = tk.DISABLED
        if platform == 'darwin':
            self.view_menu.entryconfigure(0, state=tk.DISABLED)  # Status
            self.file_menu.entryconfigure(0, state=tk.DISABLED)  # Save Raw Data
        else:
            self.file_menu.entryconfigure(0, state=tk.DISABLED)  # Status
            self.file_menu.entryconfigure(1, state=tk.DISABLED)  # Save Raw Data
        self.w.update_idletasks()
        try:
            if companion.session.login(monitor.cmdr, monitor.is_beta):
                # Successfully authenticated with the Frontier website
                self.status['text'] = _('Authentication successful')
                if platform == 'darwin':
                    self.view_menu.entryconfigure(0, state=tk.NORMAL)  # Status
                    self.file_menu.entryconfigure(0, state=tk.NORMAL)  # Save Raw Data
                else:
                    self.file_menu.entryconfigure(0, state=tk.NORMAL)  # Status
                    self.file_menu.entryconfigure(1, state=tk.NORMAL)  # Save Raw Data
        except (companion.CredentialsError, companion.ServerError, companion.ServerLagging) as e:
            self.status['text'] = str(e)
        except Exception as e:
            logger.debug('Frontier CAPI Auth', exc_info=e)
            self.status['text'] = str(e)
        self.cooldown()

    def getandsend(self, event=None, retrying=False):

        auto_update = not event
        play_sound = (auto_update or int(event.type) == self.EVENT_VIRTUAL) and not config.getint('hotkey_mute')
        play_bad = False

        if not monitor.cmdr or not monitor.mode or monitor.state['Captain'] or not monitor.system:
            return  # In CQC or on crew - do nothing

        if companion.session.state == companion.Session.STATE_AUTH:
            # Attempt another Auth
            self.login()
            return

        if not retrying:
            if time() < self.holdofftime:  # Was invoked by key while in cooldown
                self.status['text'] = ''
                if play_sound and (self.holdofftime-time()) < companion.holdoff*0.75:
                    hotkeymgr.play_bad()  # Don't play sound in first few seconds to prevent repeats
                return
            elif play_sound:
                hotkeymgr.play_good()
            self.status['text'] = _('Fetching data...')
            self.button['state'] = self.theme_button['state'] = tk.DISABLED
            self.w.update_idletasks()

        try:
            querytime = int(time())
            data = companion.session.station()
            config.set('querytime', querytime)

            # Validation
            if not data.get('commander', {}).get('name'):
                self.status['text'] = _("Who are you?!")  # Shouldn't happen
            elif (not data.get('lastSystem', {}).get('name')
                  or (data['commander'].get('docked')
                      and not data.get('lastStarport', {}).get('name'))):  # Only care if docked
                self.status['text'] = _("Where are you?!")  # Shouldn't happen
            elif not data.get('ship', {}).get('name') or not data.get('ship', {}).get('modules'):
                self.status['text'] = _("What are you flying?!")  # Shouldn't happen
            elif monitor.cmdr and data['commander']['name'] != monitor.cmdr:
                # Companion API return doesn't match Journal
                raise companion.CmdrError()
            elif ((auto_update and not data['commander'].get('docked'))
                  or (data['lastSystem']['name'] != monitor.system)
                  or ((data['commander']['docked']
                       and data['lastStarport']['name'] or None) != monitor.station)
                  or (data['ship']['id'] != monitor.state['ShipID'])
                  or (data['ship']['name'].lower() != monitor.state['ShipType'])):
                raise companion.ServerLagging()

            else:

                if __debug__:  # Recording
                    if isdir('dump'):
                        with open('dump/{system}{station}.{timestamp}.json'.format(
                                system=data['lastSystem']['name'],
                                station=data['commander'].get('docked') and '.'+data['lastStarport']['name'] or '',
                                timestamp=strftime('%Y-%m-%dT%H.%M.%S', localtime())), 'wb') as h:
                            h.write(json.dumps(data,
                                               ensure_ascii=False,
                                               indent=2,
                                               sort_keys=True,
                                               separators=(',', ': ')).encode('utf-8'))

                if not monitor.state['ShipType']:  # Started game in SRV or fighter
                    self.ship['text'] = companion.ship_map.get(data['ship']['name'].lower(), data['ship']['name'])
                    monitor.state['ShipID'] = data['ship']['id']
                    monitor.state['ShipType'] = data['ship']['name'].lower()

                if data['commander'].get('credits') is not None:
                    monitor.state['Credits'] = data['commander']['credits']
                    monitor.state['Loan'] = data['commander'].get('debt', 0)

                # stuff we can do when not docked
                err = plug.notify_newdata(data, monitor.is_beta)
                self.status['text'] = err and err or ''
                if err:
                    play_bad = True

                # Export market data
                if config.getint('output') & (config.OUT_STATION_ANY):
                    if not data['commander'].get('docked'):
                        if not self.status['text']:
                            # Signal as error because the user might actually be docked
                            # but the server hosting the Companion API hasn't caught up
                            self.status['text'] = _("You're not docked at a station!")
                            play_bad = True
                    # Ignore possibly missing shipyard info
                    elif (config.getint('output') & config.OUT_MKT_EDDN)\
                            and not (data['lastStarport'].get('commodities') or data['lastStarport'].get('modules')):
                        if not self.status['text']:
                            self.status['text'] = _("Station doesn't have anything!")
                    elif not data['lastStarport'].get('commodities'):
                        if not self.status['text']:
                            self.status['text'] = _("Station doesn't have a market!")
                    elif config.getint('output') & (config.OUT_MKT_CSV | config.OUT_MKT_TD):
                        # Fixup anomalies in the commodity data
                        fixed = companion.fixup(data)
                        if config.getint('output') & config.OUT_MKT_CSV:
                            commodity.export(fixed, COMMODITY_CSV)
                        if config.getint('output') & config.OUT_MKT_TD:
                            td.export(fixed)

                self.holdofftime = querytime + companion.holdoff

        # Companion API problem
        except companion.ServerLagging as e:
            if retrying:
                self.status['text'] = str(e)
                play_bad = True
            else:
                # Retry once if Companion server is unresponsive
                self.w.after(int(SERVER_RETRY * 1000), lambda: self.getandsend(event, True))
                return  # early exit to avoid starting cooldown count

        except companion.CmdrError as e:  # Companion API return doesn't match Journal
            self.status['text'] = str(e)
            play_bad = True
            companion.session.invalidate()
            self.login()

        except Exception as e:  # Including CredentialsError, ServerError
            logger.debug('"other" exception', exc_info=e)
            self.status['text'] = str(e)
            play_bad = True

<<<<<<< HEAD
        if not self.status['text']:	# no errors
            self.status['text'] = strftime(_('Last updated at %H:%M:%S').format(HH='%H', MM='%M', SS='%S'), localtime(querytime))
=======
        if not self.status['text']:  # no errors
            self.status['text'] = strftime(_('Last updated at %H:%M:%S'), localtime(querytime))
>>>>>>> 253c6988
        if play_sound and play_bad:
            hotkeymgr.play_bad()

        self.cooldown()

    def retry_for_shipyard(self, tries):
        # Try again to get shipyard data and send to EDDN. Don't report errors if can't get or send the data.
        try:
            data = companion.session.station()
            if data['commander'].get('docked'):
                if data.get('lastStarport', {}).get('ships'):
                    report = 'Success'
                else:
                    report = 'Failure'
            else:
                report = 'Undocked!'
            logger.debug(f'Retry for shipyard - {report}')
            if not data['commander'].get('docked'):
                # might have un-docked while we were waiting for retry in which case station data is unreliable
                pass
            elif (data.get('lastSystem',   {}).get('name') == monitor.system and
                  data.get('lastStarport', {}).get('name') == monitor.station and
                  data.get('lastStarport', {}).get('ships', {}).get('shipyard_list')):
                self.eddn.export_shipyard(data, monitor.is_beta)
            elif tries > 1:  # bogus data - retry
                self.w.after(int(SERVER_RETRY * 1000), lambda: self.retry_for_shipyard(tries-1))
        except Exception:
            pass

    # Handle event(s) from the journal
    def journal_event(self, event):

        def crewroletext(role):
            # Return translated crew role. Needs to be dynamic to allow for changing language.
            return {
                None: '',
                'Idle': '',
                'FighterCon': _('Fighter'),  # Multicrew role
                'FireCon':    _('Gunner'),  # Multicrew role
                'FlightCon':  _('Helm'),  # Multicrew role
            }.get(role, role)

        while True:
            entry = monitor.get_entry()
            if not entry:
                return

            # Update main window
            self.cooldown()
            if monitor.cmdr and monitor.state['Captain']:
                self.cmdr['text'] = f'{monitor.cmdr} / {monitor.state["Captain"]}'
                self.ship_label['text'] = _('Role') + ':'  # Multicrew role label in main window
                self.ship.configure(state=tk.NORMAL, text=crewroletext(monitor.state['Role']), url=None)
            elif monitor.cmdr:
                if monitor.group:
                    self.cmdr['text'] = f'{monitor.cmdr} / {monitor.group}'
                else:
                    self.cmdr['text'] = monitor.cmdr
                self.ship_label['text'] = _('Ship') + ':'  # Main window
                self.ship.configure(
                    text=monitor.state['ShipName']
                    or companion.ship_map.get(monitor.state['ShipType'], monitor.state['ShipType'])
                    or '',
                    url=self.shipyard_url)
            else:
                self.cmdr['text'] = ''
                self.ship_label['text'] = _('Ship') + ':'  # Main window
                self.ship['text'] = ''

            self.edit_menu.entryconfigure(0, state=monitor.system and tk.NORMAL or tk.DISABLED)  # Copy

            if entry['event'] in (
                    'Undocked',
                    'StartJump',
                    'SetUserShipName',
                    'ShipyardBuy',
                    'ShipyardSell',
                    'ShipyardSwap',
                    'ModuleBuy',
                    'ModuleSell',
                    'MaterialCollected',
                    'MaterialDiscarded',
                    'ScientificResearch',
                    'EngineerCraft',
                    'Synthesis',
                    'JoinACrew'):
                self.status['text'] = ''  # Periodically clear any old error
            self.w.update_idletasks()

            # Companion login
            if entry['event'] in [None, 'StartUp', 'NewCommander', 'LoadGame'] and monitor.cmdr:
                if not config.get('cmdrs') or monitor.cmdr not in config.get('cmdrs'):
                    config.set('cmdrs', (config.get('cmdrs') or []) + [monitor.cmdr])
                self.login()

            if not entry['event'] or not monitor.mode:
                return  # Startup or in CQC

            if entry['event'] in ['StartUp', 'LoadGame'] and monitor.started:
                # Disable WinSparkle automatic update checks, IFF configured to do so when in-game
                if config.getint('disable_autoappupdatecheckingame') and 1:
                    self.updater.setAutomaticUpdatesCheck(False)
                    logger.info('Monitor: Disable WinSparkle automatic update checks')
                # Can start dashboard monitoring
                if not dashboard.start(self.w, monitor.started):
                    logger.info("Can't start Status monitoring")

            # Export loadout
            if entry['event'] == 'Loadout' and not monitor.state['Captain']\
                    and config.getint('output') & config.OUT_SHIP:
                monitor.export_ship()

            # Plugins
            err = plug.notify_journal_entry(monitor.cmdr,
                                            monitor.is_beta,
                                            monitor.system,
                                            monitor.station,
                                            entry,
                                            monitor.state)
            if err:
                self.status['text'] = err
                if not config.getint('hotkey_mute'):
                    hotkeymgr.play_bad()

            # Auto-Update after docking, but not if auth callback is pending
            if entry['event'] in ('StartUp', 'Location', 'Docked')\
                    and monitor.station\
                    and not config.getint('output') & config.OUT_MKT_MANUAL\
                    and config.getint('output') & config.OUT_STATION_ANY\
                    and companion.session.state != companion.Session.STATE_AUTH:
                self.w.after(int(SERVER_RETRY * 1000), self.getandsend)

            if entry['event'] == 'ShutDown':
                # Enable WinSparkle automatic update checks
                # NB: Do this blindly, in case option got changed whilst in-game
                self.updater.setAutomaticUpdatesCheck(True)
                logger.info('Monitor: Enable WinSparkle automatic update checks')

    # cAPI auth
    def auth(self, event=None):
        try:
            companion.session.auth_callback()
            # Successfully authenticated with the Frontier website
            self.status['text'] = _('Authentication successful')
            if platform == 'darwin':
                self.view_menu.entryconfigure(0, state=tk.NORMAL)  # Status
                self.file_menu.entryconfigure(0, state=tk.NORMAL)  # Save Raw Data
            else:
                self.file_menu.entryconfigure(0, state=tk.NORMAL)  # Status
                self.file_menu.entryconfigure(1, state=tk.NORMAL)  # Save Raw Data
        except companion.ServerError as e:
            self.status['text'] = str(e)
        except Exception as e:
            logger.debug('Frontier CAPI Auth:', exc_info=e)
            self.status['text'] = str(e)
        self.cooldown()

    # Handle Status event
    def dashboard_event(self, event):
        entry = dashboard.status
        if entry:
            # Currently we don't do anything with these events
            err = plug.notify_dashboard_entry(monitor.cmdr, monitor.is_beta, entry)
            if err:
                self.status['text'] = err
                if not config.getint('hotkey_mute'):
                    hotkeymgr.play_bad()

    # Display asynchronous error from plugin
    def plugin_error(self, event=None):
        if plug.last_error.get('msg'):
            self.status['text'] = plug.last_error['msg']
            self.w.update_idletasks()
            if not config.getint('hotkey_mute'):
                hotkeymgr.play_bad()

    def shipyard_url(self, shipname):
        if not bool(config.getint("use_alt_shipyard_open")):
            return plug.invoke(config.get('shipyard_provider'), 'EDSY', 'shipyard_url', monitor.ship(), monitor.is_beta)

        # Avoid file length limits if possible
        provider = config.get('shipyard_provider') or 'EDSY'
        target = plug.invoke(config.get('shipyard_provider'), 'EDSY', 'shipyard_url', monitor.ship(), monitor.is_beta)
        file_name = join(config.app_dir, "last_shipyard.html")

        with open(file_name, 'w') as f:
            print(SHIPYARD_HTML_TEMPLATE.format(
                link=html.escape(str(target)),
                provider_name=html.escape(str(provider)),
                ship_name=html.escape(str(shipname))
            ), file=f)

        return f'file://localhost/{file_name}'

    def system_url(self, system):
        return plug.invoke(config.get('system_provider'),   'EDSM', 'system_url', monitor.system)

    def station_url(self, station):
        return plug.invoke(config.get('station_provider'),  'eddb', 'station_url', monitor.system, monitor.station)

    def cooldown(self):
        if time() < self.holdofftime:
            # Update button in main window
            self.button['text'] = self.theme_button['text'] \
                = _('cooldown {SS}s').format(SS=int(self.holdofftime - time()))
            self.w.after(1000, self.cooldown)
        else:
            self.button['text'] = self.theme_button['text'] = _('Update')  # Update button in main window
            self.button['state'] = self.theme_button['state'] = (monitor.cmdr and
                                                                 monitor.mode and
                                                                 not monitor.state['Captain'] and
                                                                 monitor.system and
                                                                 tk.NORMAL or tk.DISABLED)

    def ontop_changed(self, event=None):
        config.set('always_ontop', self.always_ontop.get())
        self.w.wm_attributes('-topmost', self.always_ontop.get())

    def copy(self, event=None):
        if monitor.system:
            self.w.clipboard_clear()
            self.w.clipboard_append(monitor.station and f'{monitor.system},{monitor.station}' or monitor.system)

    def help_general(self, event=None):
        webbrowser.open('https://github.com/EDCD/EDMarketConnector/wiki')

    def help_privacy(self, event=None):
        webbrowser.open('https://github.com/EDCD/EDMarketConnector/wiki/Privacy-Policy')

    def help_releases(self, event=None):
        webbrowser.open('https://github.com/EDCD/EDMarketConnector/releases')

    class HelpAbout(tk.Toplevel):
        showing = False

        def __init__(self, parent):
            if self.__class__.showing:
                return
            self.__class__.showing = True

            tk.Toplevel.__init__(self, parent)

            self.parent = parent
            self.title(_('About {APP}').format(APP=applongname))

            if parent.winfo_viewable():
                self.transient(parent)

            # position over parent
            # http://core.tcl.tk/tk/tktview/c84f660833546b1b84e7
            if platform != 'darwin' or parent.winfo_rooty() > 0:
                self.geometry(f'+{parent.winfo_rootx():d}+{parent.winfo_rooty():d}')

            # remove decoration
            if platform == 'win32':
                self.attributes('-toolwindow', tk.TRUE)

            self.resizable(tk.FALSE, tk.FALSE)

            frame = ttk.Frame(self)
            frame.grid(sticky=tk.NSEW)

            row = 1
            ############################################################
            # applongname
            self.appname_label = tk.Label(frame, text=applongname)
            self.appname_label.grid(row=row, columnspan=3, sticky=tk.EW)
            row += 1
            ############################################################

            ############################################################
            # version <link to changelog>
            ttk.Label(frame).grid(row=row, column=0)        # spacer
            row += 1
            self.appversion_label = tk.Label(frame, text=appversion)
            self.appversion_label.grid(row=row, column=0, sticky=tk.E)
            self.appversion = HyperlinkLabel(frame, compound=tk.RIGHT, text=_('Release Notes'),
                                             url='https://github.com/EDCD/EDMarketConnector/releases/tag/Release/'
                                                 f'{appversion_nobuild}',
                                             underline=True)
            self.appversion.grid(row=row, column=2, sticky=tk.W)
            row += 1
            ############################################################

            ############################################################
            # <whether up to date>
            ############################################################

            ############################################################
            # <copyright>
            ttk.Label(frame).grid(row=row, column=0)        # spacer
            row += 1
            self.copyright = tk.Label(frame, text=copyright)
            self.copyright.grid(row=row, columnspan=3, sticky=tk.EW)
            row += 1
            ############################################################

            ############################################################
            # OK button to close the window
            ttk.Label(frame).grid(row=row, column=0)        # spacer
            row += 1
            button = ttk.Button(frame, text=_('OK'), command=self.apply)
            button.grid(row=row, column=2, sticky=tk.E)
            button.bind("<Return>", lambda event: self.apply())
            self.protocol("WM_DELETE_WINDOW", self._destroy)
            ############################################################

            logger.info(f'Current version is {appversion}')

        def apply(self):
            self._destroy()

        def _destroy(self):
            self.parent.wm_attributes('-topmost', config.getint('always_ontop') and 1 or 0)
            self.destroy()
            self.__class__.showing = False

    def save_raw(self):
        self.status['text'] = _('Fetching data...')
        self.w.update_idletasks()

        try:
            data = companion.session.station()
            self.status['text'] = ''
            default_extension: str = ''
            if platform == 'darwin':
                default_extension = '.json'
            last_system: str = data.get("lastSystem", {}).get("name", "Unknown")
            last_starport: str = ''
            if data['commander'].get('docked'):
                last_starport = '.'+data.get('lastStarport', {}).get('name', 'Unknown')
            timestamp: str = strftime('%Y-%m-%dT%H.%M.%S', localtime())
            f = tkinter.filedialog.asksaveasfilename(parent=self.w,
                                                     defaultextension=default_extension,
                                                     filetypes=[('JSON', '.json'), ('All Files', '*')],
                                                     initialdir=config.get('outdir'),
                                                     initialfile=f'{last_system}{last_starport}.{timestamp}')
            if f:
                with open(f, 'wb') as h:
                    h.write(json.dumps(data,
                                       ensure_ascii=False,
                                       indent=2,
                                       sort_keys=True,
                                       separators=(',', ': ')).encode('utf-8'))
        except companion.ServerError as e:
            self.status['text'] = str(e)
        except Exception as e:
            logger.debug('"other" exception', exc_info=e)
            self.status['text'] = str(e)

    def onexit(self, event=None):
        # http://core.tcl.tk/tk/tktview/c84f660833546b1b84e7
        if platform != 'darwin' or self.w.winfo_rooty() > 0:
            config.set('geometry', '+{1}+{2}'.format(*self.w.geometry().split('+')))
        self.w.withdraw()  # Following items can take a few seconds, so hide the main window while they happen
        protocolhandler.close()
        hotkeymgr.unregister()
        dashboard.close()
        monitor.close()
        plug.notify_stop()
        self.updater.close()
        companion.session.close()
        config.close()
        self.w.destroy()

    def drag_start(self, event):
        self.drag_offset = (event.x_root - self.w.winfo_rootx(), event.y_root - self.w.winfo_rooty())

    def drag_continue(self, event):
        if self.drag_offset:
            offset_x = event.x_root - self.drag_offset[0]
            offset_y = event.y_root - self.drag_offset[1]
            self.w.geometry(f'+{offset_x:d}+{offset_y:d}')

    def drag_end(self, event):
        self.drag_offset = None

    def oniconify(self, event=None):
        self.w.overrideredirect(0)  # Can't iconize while overrideredirect
        self.w.iconify()
        self.w.update_idletasks()  # Size and windows styles get recalculated here
        self.w.wait_visibility()  # Need main window to be re-created before returning
        theme.active = None  # So theme will be re-applied on map

    def onmap(self, event=None):
        if event.widget == self.w:
            theme.apply(self.w)

    def onenter(self, event=None):
        if config.getint('theme') > 1:
            self.w.attributes("-transparentcolor", '')
            self.blank_menubar.grid_remove()
            self.theme_menubar.grid(row=0, columnspan=2, sticky=tk.NSEW)

    def onleave(self, event=None):
        if config.getint('theme') > 1 and event.widget == self.w:
            self.w.attributes("-transparentcolor", 'grey4')
            self.theme_menubar.grid_remove()
            self.blank_menubar.grid(row=0, columnspan=2, sticky=tk.NSEW)


def enforce_single_instance() -> None:
    # Ensure only one copy of the app is running under this user account. OSX does this automatically. Linux TODO.
    if platform == 'win32':
        import ctypes
        from ctypes.wintypes import HWND, LPWSTR, LPCWSTR, INT, BOOL, LPARAM
        EnumWindows = ctypes.windll.user32.EnumWindows  # noqa: N806
        GetClassName = ctypes.windll.user32.GetClassNameW  # noqa: N806
        GetClassName.argtypes = [HWND, LPWSTR, ctypes.c_int]  # noqa: N806
        GetWindowText = ctypes.windll.user32.GetWindowTextW  # noqa: N806
        GetWindowText.argtypes = [HWND, LPWSTR, ctypes.c_int]  # noqa: N806
        GetWindowTextLength = ctypes.windll.user32.GetWindowTextLengthW  # noqa: N806
        GetProcessHandleFromHwnd = ctypes.windll.oleacc.GetProcessHandleFromHwnd  # noqa: N806

        SW_RESTORE = 9  # noqa: N806
        SetForegroundWindow = ctypes.windll.user32.SetForegroundWindow  # noqa: N806
        ShowWindow = ctypes.windll.user32.ShowWindow  # noqa: N806
        ShowWindowAsync = ctypes.windll.user32.ShowWindowAsync  # noqa: N806

        COINIT_MULTITHREADED = 0  # noqa: N806,F841
        COINIT_APARTMENTTHREADED = 0x2  # noqa: N806
        COINIT_DISABLE_OLE1DDE = 0x4  # noqa: N806
        CoInitializeEx = ctypes.windll.ole32.CoInitializeEx  # noqa: N806

        ShellExecute = ctypes.windll.shell32.ShellExecuteW  # noqa: N806
        ShellExecute.argtypes = [HWND, LPCWSTR, LPCWSTR, LPCWSTR, LPCWSTR, INT]

        def window_title(h):
            if h:
                text_length = GetWindowTextLength(h) + 1
                buf = ctypes.create_unicode_buffer(text_length)
                if GetWindowText(h, buf, text_length):
                    return buf.value
            return None

        @ctypes.WINFUNCTYPE(BOOL, HWND, LPARAM)
        def enumwindowsproc(window_handle, l_param):
            # class name limited to 256 - https://msdn.microsoft.com/en-us/library/windows/desktop/ms633576
            cls = ctypes.create_unicode_buffer(257)
            if GetClassName(window_handle, cls, 257)\
                    and cls.value == 'TkTopLevel'\
                    and window_title(window_handle) == applongname\
                    and GetProcessHandleFromHwnd(window_handle):
                # If GetProcessHandleFromHwnd succeeds then the app is already running as this user
                if len(sys.argv) > 1 and sys.argv[1].startswith(protocolhandler.redirect):
                    # Browser invoked us directly with auth response. Forward the response to the other app instance.
                    CoInitializeEx(0, COINIT_APARTMENTTHREADED | COINIT_DISABLE_OLE1DDE)
                    # Wait for it to be responsive to avoid ShellExecute recursing
                    ShowWindow(window_handle, SW_RESTORE)
                    ShellExecute(0, None, sys.argv[1], None, None, SW_RESTORE)
                else:
                    ShowWindowAsync(window_handle, SW_RESTORE)
                    SetForegroundWindow(window_handle)
                sys.exit(0)
            return True

        EnumWindows(enumwindowsproc, 0)


def test_logging():
    logger.debug('Test from EDMarketConnector.py top-level test_logging()')


# Run the app
if __name__ == "__main__":
    # Keep this as the very first code run to be as sure as possible of no
    # output until after this redirect is done, if needed.
    if getattr(sys, 'frozen', False):
        # By default py2exe tries to write log to dirname(sys.executable) which fails when installed
        import tempfile
        # unbuffered not allowed for text in python3, so use `1 for line buffering
        sys.stdout = sys.stderr = open(join(tempfile.gettempdir(), f'{appname}.log'), mode='wt', buffering=1)

    enforce_single_instance()

    logger = EDMCLogging.Logger(appname).get_logger()

    # TODO: unittests in place of these
    # logger.debug('Test from __main__')
    # test_logging()
    class A(object):
        class B(object):
            def __init__(self):
                logger.debug('A call from A.B.__init__')

    # abinit = A.B()

    # Plain, not via `logger`
    print(f'{applongname} {appversion}')

    Translations.install(config.get('language') or None)  # Can generate errors so wait til log set up

    root = tk.Tk(className=appname.lower())
    app = AppWindow(root)

    def messagebox_not_py3():
        plugins_not_py3_last = config.getint('plugins_not_py3_last') or 0
        if (plugins_not_py3_last + 86400) < int(time()) and len(plug.PLUGINS_not_py3):
            # Yes, this is horribly hacky so as to be sure we match the key
            # that we told Translators to use.
            popup_text = "One or more of your enabled plugins do not yet have support for Python 3.x. Please see the " \
                         "list on the '{PLUGINS}' tab of '{FILE}' > '{SETTINGS}'. You should check if there is an " \
                         "updated version available, else alert the developer that they need to update the code for " \
                         "Python 3.x.\r\n\r\nYou can disable a plugin by renaming its folder to have '{DISABLED}' on " \
                         "the end of the name."
            popup_text = popup_text.replace('\n', '\\n')
            popup_text = popup_text.replace('\r', '\\r')
            # Now the string should match, so try translation
            popup_text = _(popup_text)
            # And substitute in the other words.
            popup_text = popup_text.format(PLUGINS=_('Plugins'), FILE=_('File'), SETTINGS=_('Settings'), DISABLED='.disabled')
            # And now we do need these to be actual \r\n
            popup_text = popup_text.replace('\\n', '\n')
            popup_text = popup_text.replace('\\r', '\r')

            tk.messagebox.showinfo(
                _('EDMC: Plugins Without Python 3.x Support'),
                popup_text
            )
            config.set('plugins_not_py3_last', int(time()))

    root.after(0, messagebox_not_py3)
    root.mainloop()<|MERGE_RESOLUTION|>--- conflicted
+++ resolved
@@ -553,13 +553,8 @@
             self.status['text'] = str(e)
             play_bad = True
 
-<<<<<<< HEAD
-        if not self.status['text']:	# no errors
-            self.status['text'] = strftime(_('Last updated at %H:%M:%S').format(HH='%H', MM='%M', SS='%S'), localtime(querytime))
-=======
         if not self.status['text']:  # no errors
             self.status['text'] = strftime(_('Last updated at %H:%M:%S'), localtime(querytime))
->>>>>>> 253c6988
         if play_sound and play_bad:
             hotkeymgr.play_bad()
 
