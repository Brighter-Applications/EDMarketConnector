#!/usr/bin/env python3
"""
EDMarketConnector.py - Entry point for the GUI.

Copyright (c) EDCD, All Rights Reserved
Licensed under the GNU General Public License.
See LICENSE file.
"""
from __future__ import annotations

import argparse
import html
import locale
import os
import pathlib
import queue
import re
import signal
import subprocess
import sys
import threading
import webbrowser
import tempfile
from os import chdir, environ, path
from time import localtime, strftime, time
from typing import TYPE_CHECKING, Any, Literal
from constants import applongname, appname, protocolhandler_redirect

# Have this as early as possible for people running EDMarketConnector.exe
# from cmd.exe or a bat file or similar.  Else they might not be in the correct
# place for things like config.py reading .gitversion
if getattr(sys, 'frozen', False):
    # Under py2exe sys.path[0] is the executable name
    if sys.platform == 'win32':
        chdir(path.dirname(sys.path[0]))
        # Allow executable to be invoked from any cwd
        environ['TCL_LIBRARY'] = path.join(path.dirname(sys.path[0]), 'lib', 'tcl')
        environ['TK_LIBRARY'] = path.join(path.dirname(sys.path[0]), 'lib', 'tk')

else:
    # We still want to *try* to have CWD be where the main script is, even if
    # not frozen.
    chdir(pathlib.Path(__file__).parent)


# config will now cause an appname logger to be set up, so we need the
# console redirect before this
if __name__ == '__main__':
    # Keep this as the very first code run to be as sure as possible of no
    # output until after this redirect is done, if needed.
    if getattr(sys, 'frozen', False):
        # By default py2exe tries to write log to dirname(sys.executable) which fails when installed
        # unbuffered not allowed for text in python3, so use `1 for line buffering
        log_file_path = path.join(tempfile.gettempdir(), f'{appname}.log')
        sys.stdout = sys.stderr = open(log_file_path, mode='wt', buffering=1)  # Do NOT use WITH here.
    # TODO: Test: Make *sure* this redirect is working, else py2exe is going to cause an exit popup


# These need to be after the stdout/err redirect because they will cause
# logging to be set up.
# isort: off
import killswitch
from config import appversion, appversion_nobuild, config, copyright
# isort: on

from EDMCLogging import edmclogger, logger, logging
from journal_lock import JournalLock, JournalLockResult

if __name__ == '__main__':  # noqa: C901
    # Command-line arguments
    parser = argparse.ArgumentParser(
        prog=appname,
        description="Utilises Elite Dangerous Journal files and the Frontier "
                    "Companion API (CAPI) service to gather data about a "
                    "player's state and actions to upload to third-party sites "
                    "such as EDSM and Inara.cz."
    )

    ###########################################################################
    # Permanent config changes
    ###########################################################################
    parser.add_argument(
        '--reset-ui',
        help='Reset UI theme, transparency, font, font size, ui scale, and ui geometry to default',
        action='store_true'
    )
    ###########################################################################

    ###########################################################################
    # User 'utility' args
    ###########################################################################
    parser.add_argument('--suppress-dupe-process-popup',
                        help='Suppress the popup from when the application detects another instance already running',
                        action='store_true'
                        )

    parser.add_argument('--start_min',
                        help="Start the application minimized",
                        action="store_true"
                        )
    ###########################################################################

    ###########################################################################
    # Adjust logging
    ###########################################################################
    parser.add_argument(
        '--trace',
        help='Set the Debug logging loglevel to TRACE',
        action='store_true',
    )

    parser.add_argument(
        '--trace-on',
        help='Mark the selected trace logging as active. "*" or "all" is equivalent to --trace-all',
        action='append',
    )

    parser.add_argument(
        "--trace-all",
        help='Force trace level logging, with all possible --trace-on values active.',
        action='store_true'
    )

    parser.add_argument(
        '--debug-sender',
        help='Mark the selected sender as in debug mode. This generally results in data being written to disk',
        action='append',
    )
    ###########################################################################

    ###########################################################################
    # Frontier Auth
    ###########################################################################
    parser.add_argument(
        '--forget-frontier-auth',
        help='resets all authentication tokens',
        action='store_true'
    )

    auth_options = parser.add_mutually_exclusive_group(required=False)
    auth_options.add_argument('--force-localserver-for-auth',
                              help='Force EDMC to use a localhost webserver for Frontier Auth callback',
                              action='store_true'
                              )

    auth_options.add_argument('--force-edmc-protocol',
                              help='Force use of the edmc:// protocol handler.  Error if not on Windows',
                              action='store_true',
                              )

    parser.add_argument('edmc',
                        help='Callback from Frontier Auth',
                        nargs='*'
                        )
    ###########################################################################

    ###########################################################################
    # Developer 'utility' args
    ###########################################################################
    parser.add_argument(
        '--capi-pretend-down',
        help='Force to raise ServerError on any CAPI query',
        action='store_true'
    )

    parser.add_argument(
        '--capi-use-debug-access-token',
        help='Load a debug Access Token from disk (from config.app_dir_pathapp_dir_path / access_token.txt)',
        action='store_true'
    )

    parser.add_argument(
        '--eddn-url',
        help='Specify an alternate EDDN upload URL',
    )

    parser.add_argument(
        '--eddn-tracking-ui',
        help='Have EDDN plugin show what it is tracking',
        action='store_true',
    )

    parser.add_argument(
        '--killswitches-file',
        help='Specify a custom killswitches file',
    )
    ###########################################################################

    args: argparse.Namespace = parser.parse_args()

    if args.capi_pretend_down:
        import config as conf_module
        logger.info('Pretending CAPI is down')
        conf_module.capi_pretend_down = True

    if args.capi_use_debug_access_token:
        import config as conf_module
        with open(conf_module.config.app_dir_path / 'access_token.txt', 'r') as at:
            conf_module.capi_debug_access_token = at.readline().strip()

    level_to_set: int | None = None
    if args.trace or args.trace_on:
        level_to_set = logging.TRACE  # type: ignore # it exists
        logger.info('Setting TRACE level debugging due to either --trace or a --trace-on')

    if args.trace_all or (args.trace_on and ('*' in args.trace_on or 'all' in args.trace_on)):
        level_to_set = logging.TRACE_ALL  # type: ignore # it exists
        logger.info('Setting TRACE_ALL level debugging due to either --trace-all or a --trace-on *|all')

    if level_to_set is not None:
        logger.setLevel(level_to_set)
        edmclogger.set_channels_loglevel(level_to_set)

    if args.force_localserver_for_auth:
        config.set_auth_force_localserver()

    if args.eddn_url:
        config.set_eddn_url(args.eddn_url)

    if args.eddn_tracking_ui:
        config.set_eddn_tracking_ui()

    if args.force_edmc_protocol:
        if sys.platform == 'win32':
            config.set_auth_force_edmc_protocol()

        else:
            print("--force-edmc-protocol is only valid on Windows")
            parser.print_help()
            sys.exit(1)

    if args.debug_sender and len(args.debug_sender) > 0:
        import config as conf_module
        import debug_webserver
        from edmc_data import DEBUG_WEBSERVER_HOST, DEBUG_WEBSERVER_PORT

        conf_module.debug_senders = [x.casefold() for x in args.debug_sender]  # duplicate the list just in case
        for d in conf_module.debug_senders:
            logger.info(f'marked {d} for debug')

        debug_webserver.run_listener(DEBUG_WEBSERVER_HOST, DEBUG_WEBSERVER_PORT)

    if args.trace_on and len(args.trace_on) > 0:
        import config as conf_module

        conf_module.trace_on = [x.casefold() for x in args.trace_on]  # duplicate the list just in case
        for d in conf_module.trace_on:
            logger.info(f'marked {d} for TRACE')

    def handle_edmc_callback_or_foregrounding() -> None:  # noqa: CCR001
        """Handle any edmc:// auth callback, else foreground an existing window."""
        logger.trace_if('frontier-auth.windows', 'Begin...')

        if sys.platform == 'win32':

            # If *this* instance hasn't locked, then another already has and we
            # now need to do the edmc:// checks for auth callback
            if locked != JournalLockResult.LOCKED:
                from ctypes import windll, c_int, create_unicode_buffer, WINFUNCTYPE
                from ctypes.wintypes import BOOL, HWND, INT, LPARAM, LPCWSTR, LPWSTR

                EnumWindows = windll.user32.EnumWindows  # noqa: N806
                GetClassName = windll.user32.GetClassNameW  # noqa: N806
                GetClassName.argtypes = [HWND, LPWSTR, c_int]
                GetWindowText = windll.user32.GetWindowTextW  # noqa: N806
                GetWindowText.argtypes = [HWND, LPWSTR, c_int]
                GetWindowTextLength = windll.user32.GetWindowTextLengthW  # noqa: N806
                GetProcessHandleFromHwnd = windll.oleacc.GetProcessHandleFromHwnd  # noqa: N806

                SW_RESTORE = 9  # noqa: N806
                SetForegroundWindow = windll.user32.SetForegroundWindow  # noqa: N806
                ShowWindow = windll.user32.ShowWindow  # noqa: N806
                ShowWindowAsync = windll.user32.ShowWindowAsync  # noqa: N806

                COINIT_MULTITHREADED = 0  # noqa: N806,F841
                COINIT_APARTMENTTHREADED = 0x2  # noqa: N806
                COINIT_DISABLE_OLE1DDE = 0x4  # noqa: N806
                CoInitializeEx = windll.ole32.CoInitializeEx  # noqa: N806

                ShellExecute = windll.shell32.ShellExecuteW  # noqa: N806
                ShellExecute.argtypes = [HWND, LPCWSTR, LPCWSTR, LPCWSTR, LPCWSTR, INT]

                def window_title(h: int) -> str | None:
                    if h:
                        text_length = GetWindowTextLength(h) + 1
                        buf = create_unicode_buffer(text_length)
                        if GetWindowText(h, buf, text_length):
                            return buf.value

                    return None

                @WINFUNCTYPE(BOOL, HWND, LPARAM)
                def enumwindowsproc(window_handle, l_param):  # noqa: CCR001
                    """
                    Determine if any window for the Application exists.

                    Called for each found window by EnumWindows().

                    When a match is found we check if we're being invoked as the
                    edmc://auth handler. If so we send the message to the existing
                    process/window. If not we'll raise that existing window to the
                    foreground.

                    :param window_handle: Window to check.
                    :param l_param: The second parameter to the EnumWindows() call.
                    :return: False if we found a match, else True to continue iteration
                    """
                    # class name limited to 256 - https://msdn.microsoft.com/en-us/library/windows/desktop/ms633576
                    cls = create_unicode_buffer(257)
                    # This conditional is exploded to make debugging slightly easier
                    if GetClassName(window_handle, cls, 257):
                        if cls.value == 'TkTopLevel':
                            if window_title(window_handle) == applongname:
                                if GetProcessHandleFromHwnd(window_handle):
                                    # If GetProcessHandleFromHwnd succeeds then the app is already running as this user
                                    if len(sys.argv) > 1 and sys.argv[1].startswith(protocolhandler_redirect):
                                        CoInitializeEx(0, COINIT_APARTMENTTHREADED | COINIT_DISABLE_OLE1DDE)
                                        # Wait for it to be responsive to avoid ShellExecute recursing
                                        ShowWindow(window_handle, SW_RESTORE)
                                        ShellExecute(0, None, sys.argv[1], None, None, SW_RESTORE)

                                    else:
                                        ShowWindowAsync(window_handle, SW_RESTORE)
                                        SetForegroundWindow(window_handle)

                            return False  # Indicate window found, so stop iterating

                    # Indicate that EnumWindows() needs to continue iterating
                    return True  # Do not remove, else this function as a callback breaks

                # This performs the edmc://auth check and forward
                # EnumWindows() will iterate through all open windows, calling
                # enumwindwsproc() on each.  When an invocation returns False it
                # stops iterating.
                # Ref: <https://docs.microsoft.com/en-us/windows/win32/api/winuser/nf-winuser-enumwindows>
                EnumWindows(enumwindowsproc, 0)

    def already_running_popup():
        """Create the "already running" popup."""
        from tkinter import messagebox
        # Check for CL arg that suppresses this popup.
        if args.suppress_dupe_process_popup:
            sys.exit(0)

        messagebox.showerror(title=appname, message="An EDMarketConnector process was already running, exiting.")
        sys.exit(0)

    journal_lock = JournalLock()
    locked = journal_lock.obtain_lock()

    handle_edmc_callback_or_foregrounding()

    if locked == JournalLockResult.ALREADY_LOCKED:
        # There's a copy already running.

        logger.info("An EDMarketConnector.exe process was already running, exiting.")

        # To be sure the user knows, we need a popup
        if not args.edmc:
            already_running_popup()
        # If the user closes the popup with the 'X', not the 'OK' button we'll
        # reach here.
        sys.exit(0)

    if getattr(sys, 'frozen', False):
        # Now that we're sure we're the only instance running we can truncate the logfile
        logger.trace('Truncating plain logfile')
        sys.stdout.seek(0)
        sys.stdout.truncate()

    git_branch = ""
    try:
        git_cmd = subprocess.Popen('git branch --show-current'.split(),
                                   stdout=subprocess.PIPE,
                                   stderr=subprocess.STDOUT
                                   )
        out, err = git_cmd.communicate()
        git_branch = out.decode().strip()

    except Exception:
        pass

    if (
        git_branch == 'develop'
        or (
            git_branch == '' and '-alpha0' in str(appversion())
        )
    ):
        print("You're running in a DEVELOPMENT branch build. You might encounter bugs!")


# See EDMCLogging.py docs.
# isort: off
if TYPE_CHECKING:
    from logging import TRACE  # type: ignore # noqa: F401 # Needed to update mypy

    if sys.platform == 'win32':
        from infi.systray import SysTrayIcon
    # isort: on


import tkinter as tk
import tkinter.filedialog
import tkinter.font
import tkinter.messagebox
from tkinter import ttk
import commodity
import plug
import prefs
import protocol
import stats
import td
from commodity import COMMODITY_CSV
from dashboard import dashboard
from edmc_data import ship_name_map
from hotkey import hotkeymgr
from l10n import translations as tr
from monitor import monitor
from theme import theme
from ttkHyperlinkLabel import HyperlinkLabel, SHIPYARD_HTML_TEMPLATE

SERVER_RETRY = 5  # retry pause for Companion servers [s]


class AppWindow:
    """Define the main application window."""

    _CAPI_RESPONSE_TK_EVENT_NAME = '<<CAPIResponse>>'
    # Tkinter Event types
    EVENT_KEYPRESS = 2
    EVENT_BUTTON = 4
    EVENT_VIRTUAL = 35

    PADX = 5

    def __init__(self, master: tk.Tk):  # noqa: C901, CCR001 # TODO - can possibly factor something out

        self.capi_query_holdoff_time = config.get_int('querytime', default=0) + companion.capi_query_cooldown
        self.capi_fleetcarrier_query_holdoff_time = config.get_int('fleetcarrierquerytime', default=0) \
            + companion.capi_fleetcarrier_query_cooldown

        self.w = master
        self.w.title(applongname)
        self.minimizing = False
        self.w.rowconfigure(0, weight=1)
        self.w.columnconfigure(0, weight=1)

        # companion needs to be able to send <<CAPIResponse>> events
        companion.session.set_tk_master(self.w)

        self.prefsdialog = None

        if sys.platform == 'win32':
            from infi.systray import SysTrayIcon

            def open_window(systray: 'SysTrayIcon') -> None:
                self.w.deiconify()

            menu_options = (("Open", None, open_window),)
            # Method associated with on_quit is called whenever the systray is closing
            self.systray = SysTrayIcon("EDMarketConnector.ico", applongname, menu_options, on_quit=self.exit_tray)
            self.systray.start()

        plug.load_plugins(master)

        if sys.platform == 'win32':
            self.w.wm_iconbitmap(default='EDMarketConnector.ico')

        else:
            self.w.tk.call('wm', 'iconphoto', self.w, '-default',
                           tk.PhotoImage(file=path.join(config.respath_path, 'io.edcd.EDMarketConnector.png')))

        # TODO: Export to files and merge from them in future ?
        self.theme_icon = tk.PhotoImage(
            data='R0lGODlhFAAQAMZQAAoKCQoKCgsKCQwKCQsLCgwLCg4LCQ4LCg0MCg8MCRAMCRANChINCREOChIOChQPChgQChgRCxwTCyYVCSoXCS0YCTkdCTseCT0fCTsjDU0jB0EnDU8lB1ElB1MnCFIoCFMoCEkrDlkqCFwrCGEuCWIuCGQvCFs0D1w1D2wyCG0yCF82D182EHE0CHM0CHQ1CGQ5EHU2CHc3CHs4CH45CIA6CIE7CJdECIdLEolMEohQE5BQE41SFJBTE5lUE5pVE5RXFKNaFKVbFLVjFbZkFrxnFr9oFsNqFsVrF8RsFshtF89xF9NzGNh1GNl2GP+KG////////////////////////////////////////////////////////////////////////////////////////////////////////////////////////////////////////////////////////////////////////////////////////////////yH5BAEKAH8ALAAAAAAUABAAAAeegAGCgiGDhoeIRDiIjIZGKzmNiAQBQxkRTU6am0tPCJSGShuSAUcLoIIbRYMFra4FAUgQAQCGJz6CDQ67vAFJJBi0hjBBD0w9PMnJOkAiJhaIKEI7HRoc19ceNAolwbWDLD8uAQnl5ga1I9CHEjEBAvDxAoMtFIYCBy+kFDKHAgM3ZtgYSLAGgwkp3pEyBOJCC2ELB31QATGioAoVAwEAOw==')  # noqa: E501
        self.theme_minimize = tk.BitmapImage(
            data='#define im_width 16\n#define im_height 16\nstatic unsigned char im_bits[] = {\n   0x00, 0x00, 0x00, 0x00, 0x00, 0x00, 0x00, 0x00, 0x00, 0x00, 0x00, 0x00,\n   0x00, 0x00, 0x00, 0x00, 0x00, 0x00, 0x00, 0x00, 0x00, 0x00, 0xfc, 0x3f,\n   0xfc, 0x3f, 0x00, 0x00, 0x00, 0x00, 0x00, 0x00 };\n')  # noqa: E501
        self.theme_close = tk.BitmapImage(
            data='#define im_width 16\n#define im_height 16\nstatic unsigned char im_bits[] = {\n   0x00, 0x00, 0x00, 0x00, 0x0c, 0x30, 0x1c, 0x38, 0x38, 0x1c, 0x70, 0x0e,\n   0xe0, 0x07, 0xc0, 0x03, 0xc0, 0x03, 0xe0, 0x07, 0x70, 0x0e, 0x38, 0x1c,\n   0x1c, 0x38, 0x0c, 0x30, 0x00, 0x00, 0x00, 0x00 };\n')  # noqa: E501

        frame = tk.Frame(self.w, name=appname.lower())
        frame.grid(sticky=tk.NSEW)
        frame.columnconfigure(1, weight=1)

        self.cmdr_label = tk.Label(frame, name='cmdr_label')
        self.cmdr = tk.Label(frame, compound=tk.RIGHT, anchor=tk.W, name='cmdr')
        self.ship_label = tk.Label(frame, name='ship_label')
        self.ship = HyperlinkLabel(frame, compound=tk.RIGHT, url=self.shipyard_url, name='ship', popup_copy=True)
        self.suit_label = tk.Label(frame, name='suit_label')
        self.suit = tk.Label(frame, compound=tk.RIGHT, anchor=tk.W, name='suit')
        self.system_label = tk.Label(frame, name='system_label')
        self.system = HyperlinkLabel(frame, compound=tk.RIGHT, url=self.system_url, popup_copy=True, name='system')
        self.station_label = tk.Label(frame, name='station_label')
        self.station = HyperlinkLabel(frame, compound=tk.RIGHT, url=self.station_url, name='station', popup_copy=True)
        # system and station text is set/updated by the 'provider' plugins
        # edsm and inara.  Look for:
        #
        # parent.nametowidget(f".{appname.lower()}.system")
        # parent.nametowidget(f".{appname.lower()}.station")

        ui_row = 1

        self.cmdr_label.grid(row=ui_row, column=0, sticky=tk.W)
        self.cmdr.grid(row=ui_row, column=1, sticky=tk.EW)
        ui_row += 1

        self.ship_label.grid(row=ui_row, column=0, sticky=tk.W)
        self.ship.grid(row=ui_row, column=1, sticky=tk.EW)
        ui_row += 1

        self.suit_grid_row = ui_row
        self.suit_shown = False
        ui_row += 1

        self.system_label.grid(row=ui_row, column=0, sticky=tk.W)
        self.system.grid(row=ui_row, column=1, sticky=tk.EW)
        ui_row += 1

        self.station_label.grid(row=ui_row, column=0, sticky=tk.W)
        self.station.grid(row=ui_row, column=1, sticky=tk.EW)
        ui_row += 1

        plugin_no = 0
        for plugin in plug.PLUGINS:
            # Per plugin separator
            plugin_sep = tk.Frame(
                frame, highlightthickness=1, name=f"plugin_hr_{plugin_no + 1}"
            )
            # Per plugin frame, for it to use as its parent for own widgets
            plugin_frame = tk.Frame(
                frame,
                name=f"plugin_{plugin_no + 1}"
            )
            appitem = plugin.get_app(plugin_frame)
            if appitem:
                plugin_no += 1
                plugin_sep.grid(columnspan=2, sticky=tk.EW)
                ui_row = frame.grid_size()[1]
                plugin_frame.grid(
                    row=ui_row, columnspan=2, sticky=tk.NSEW
                )
                plugin_frame.columnconfigure(1, weight=1)
                if isinstance(appitem, tuple) and len(appitem) == 2:
                    ui_row = frame.grid_size()[1]
                    appitem[0].grid(row=ui_row, column=0, sticky=tk.W)
                    appitem[1].grid(row=ui_row, column=1, sticky=tk.EW)

                else:
                    appitem.grid(columnspan=2, sticky=tk.EW)

            else:
                # This plugin didn't provide any UI, so drop the frames
                plugin_frame.destroy()
                plugin_sep.destroy()

        # LANG: Update button in main window
        self.button = ttk.Button(
            frame,
            name='update_button',
            text=tr.tl('Update'),  # LANG: Main UI Update button
            width=28,
            default=tk.ACTIVE,
            state=tk.DISABLED
        )
        self.theme_button = tk.Label(
            frame,
            name='themed_update_button',
            width=28,
            state=tk.DISABLED
        )

        ui_row = frame.grid_size()[1]
        self.button.grid(row=ui_row, columnspan=2, sticky=tk.NSEW)
        self.theme_button.grid(row=ui_row, columnspan=2, sticky=tk.NSEW)
        theme.register_alternate((self.button, self.theme_button, self.theme_button),
                                 {'row': ui_row, 'columnspan': 2, 'sticky': tk.NSEW})
        self.button.bind('<Button-1>', self.capi_request_data)
        theme.button_bind(self.theme_button, self.capi_request_data)

        # Bottom 'status' line.
        self.status = tk.Label(frame, name='status', anchor=tk.W)
        self.status.grid(columnspan=2, sticky=tk.EW)

        for child in frame.winfo_children():
            child.grid_configure(padx=self.PADX, pady=(
                sys.platform != 'win32' or isinstance(child, tk.Frame)) and 2 or 0)

        self.menubar = tk.Menu()

        # This used to be *after* the menu setup for some reason, but is testing
        # as working (both internal and external) like this. -Ath
        import update

        if getattr(sys, 'frozen', False):
            # Running in frozen .exe, so use (Win)Sparkle
            self.updater = update.Updater(tkroot=self.w, provider='external')

        else:
            self.updater = update.Updater(tkroot=self.w)
            self.updater.check_for_updates()  # Sparkle / WinSparkle does this automatically for packaged apps

        self.file_menu = self.view_menu = tk.Menu(self.menubar, tearoff=tk.FALSE)
        self.file_menu.add_command(command=lambda: stats.StatsDialog(self.w, self.status))
        self.file_menu.add_command(command=self.save_raw)
        self.file_menu.add_command(command=lambda: prefs.PreferencesDialog(self.w, self.postprefs))
        self.file_menu.add_separator()
        self.file_menu.add_command(command=self.onexit)
        self.menubar.add_cascade(menu=self.file_menu)
        self.edit_menu = tk.Menu(self.menubar, tearoff=tk.FALSE)
        self.edit_menu.add_command(accelerator='Ctrl+C', state=tk.DISABLED, command=self.copy)
        self.menubar.add_cascade(menu=self.edit_menu)
        self.help_menu = tk.Menu(self.menubar, tearoff=tk.FALSE)  # type: ignore
        self.help_menu.add_command(command=self.help_general)  # Documentation
        self.help_menu.add_command(command=self.help_troubleshooting)  # Troubleshooting
        self.help_menu.add_command(command=self.help_report_a_bug)  # Report A Bug
        self.help_menu.add_command(command=self.help_privacy)  # Privacy Policy
        self.help_menu.add_command(command=self.help_releases)  # Release Notes
        self.help_menu.add_command(command=lambda: self.updater.check_for_updates())  # Check for Updates...
        # About E:D Market Connector
        self.help_menu.add_command(command=lambda: not self.HelpAbout.showing and self.HelpAbout(self.w))
<<<<<<< HEAD
        self.help_menu.add_command(command=prefs.help_open_log_folder)  # Open Log Folder
        self.help_menu.add_command(command=prefs.help_open_system_profiler)  # Open Log Folder
=======
        logfile_loc = pathlib.Path(tempfile.gettempdir()) / appname
        self.help_menu.add_command(command=lambda: prefs.open_folder(logfile_loc))  # Open Log Folder
>>>>>>> 95fa67ca

        self.menubar.add_cascade(menu=self.help_menu)
        if sys.platform == 'win32':
            # Must be added after at least one "real" menu entry
            self.always_ontop = tk.BooleanVar(value=bool(config.get_int('always_ontop')))
            self.system_menu = tk.Menu(self.menubar, name='system', tearoff=tk.FALSE)
            self.system_menu.add_separator()
            # LANG: Appearance - Label for checkbox to select if application always on top
            self.system_menu.add_checkbutton(label=tr.tl('Always on top'),
                                             variable=self.always_ontop,
                                             command=self.ontop_changed)  # Appearance setting
            self.menubar.add_cascade(menu=self.system_menu)
        self.w.bind('<Control-c>', self.copy)

        # Bind to the Default theme minimise button
        self.w.bind("<Unmap>", self.default_iconify)

        self.w.protocol("WM_DELETE_WINDOW", self.onexit)
        theme.register(self.menubar)  # menus and children aren't automatically registered
        theme.register(self.file_menu)
        theme.register(self.edit_menu)
        theme.register(self.help_menu)

        # Alternate title bar and menu for dark theme
        self.theme_menubar = tk.Frame(frame, name="alternate_menubar")
        self.theme_menubar.columnconfigure(2, weight=1)
        theme_titlebar = tk.Label(
            self.theme_menubar,
            name="alternate_titlebar",
            text=applongname,
            image=self.theme_icon, cursor='fleur',
            anchor=tk.W, compound=tk.LEFT
        )
        theme_titlebar.grid(columnspan=3, padx=2, sticky=tk.NSEW)
        self.drag_offset: tuple[int | None, int | None] = (None, None)
        theme_titlebar.bind('<Button-1>', self.drag_start)
        theme_titlebar.bind('<B1-Motion>', self.drag_continue)
        theme_titlebar.bind('<ButtonRelease-1>', self.drag_end)
        theme_minimize = tk.Label(self.theme_menubar, image=self.theme_minimize)
        theme_minimize.grid(row=0, column=3, padx=2)
        theme.button_bind(theme_minimize, self.oniconify, image=self.theme_minimize)
        theme_close = tk.Label(self.theme_menubar, image=self.theme_close)
        theme_close.grid(row=0, column=4, padx=2)
        theme.button_bind(theme_close, self.onexit, image=self.theme_close)
        self.theme_file_menu = tk.Label(self.theme_menubar, anchor=tk.W)
        self.theme_file_menu.grid(row=1, column=0, padx=self.PADX, sticky=tk.W)
        theme.button_bind(self.theme_file_menu,
                          lambda e: self.file_menu.tk_popup(e.widget.winfo_rootx(),
                                                            e.widget.winfo_rooty()
                                                            + e.widget.winfo_height()))
        self.theme_edit_menu = tk.Label(self.theme_menubar, anchor=tk.W)
        self.theme_edit_menu.grid(row=1, column=1, sticky=tk.W)
        theme.button_bind(self.theme_edit_menu,
                          lambda e: self.edit_menu.tk_popup(e.widget.winfo_rootx(),
                                                            e.widget.winfo_rooty()
                                                            + e.widget.winfo_height()))
        self.theme_help_menu = tk.Label(self.theme_menubar, anchor=tk.W)
        self.theme_help_menu.grid(row=1, column=2, sticky=tk.W)
        theme.button_bind(self.theme_help_menu,
                          lambda e: self.help_menu.tk_popup(e.widget.winfo_rootx(),
                                                            e.widget.winfo_rooty()
                                                            + e.widget.winfo_height()))
        tk.Frame(self.theme_menubar, highlightthickness=1).grid(columnspan=5, padx=self.PADX, sticky=tk.EW)
        theme.register(self.theme_minimize)  # images aren't automatically registered
        theme.register(self.theme_close)
        self.blank_menubar = tk.Frame(frame, name="blank_menubar")
        tk.Label(self.blank_menubar).grid()
        tk.Label(self.blank_menubar).grid()
        tk.Frame(self.blank_menubar, height=2).grid()
        theme.register_alternate((self.menubar, self.theme_menubar, self.blank_menubar),
                                 {'row': 0, 'columnspan': 2, 'sticky': tk.NSEW})
        self.w.resizable(tk.TRUE, tk.FALSE)

        # update geometry
        if config.get_str('geometry'):
            match = re.match(r'\+([\-\d]+)\+([\-\d]+)', config.get_str('geometry'))
            if match:
                if sys.platform == 'win32':
                    # Check that the titlebar will be at least partly on screen
                    import ctypes
                    from ctypes.wintypes import POINT

                    # https://msdn.microsoft.com/en-us/library/dd145064
                    MONITOR_DEFAULTTONULL = 0  # noqa: N806
                    if ctypes.windll.user32.MonitorFromPoint(POINT(int(match.group(1)) + 16, int(match.group(2)) + 16),
                                                             MONITOR_DEFAULTTONULL):
                        self.w.geometry(config.get_str('geometry'))
                else:
                    self.w.geometry(config.get_str('geometry'))

        self.w.attributes('-topmost', config.get_int('always_ontop') and 1 or 0)

        theme.register(frame)
        theme.apply(self.w)

        self.w.bind('<Map>', self.onmap)  # Special handling for overrideredict
        self.w.bind('<Enter>', self.onenter)  # Special handling for transparency
        self.w.bind('<FocusIn>', self.onenter)  # Special handling for transparency
        self.w.bind('<Leave>', self.onleave)  # Special handling for transparency
        self.w.bind('<FocusOut>', self.onleave)  # Special handling for transparency
        self.w.bind('<Return>', self.capi_request_data)
        self.w.bind('<KP_Enter>', self.capi_request_data)
        self.w.bind_all('<<Invoke>>', self.capi_request_data)  # Ask for CAPI queries to be performed
        self.w.bind_all(self._CAPI_RESPONSE_TK_EVENT_NAME, self.capi_handle_response)
        self.w.bind_all('<<JournalEvent>>', self.journal_event)  # type: ignore # Journal monitoring
        self.w.bind_all('<<DashboardEvent>>', self.dashboard_event)  # Dashboard monitoring
        self.w.bind_all('<<PluginError>>', self.plugin_error)  # Statusbar
        self.w.bind_all('<<CompanionAuthEvent>>', self.auth)  # cAPI auth
        self.w.bind_all('<<Quit>>', self.onexit)  # Updater

        # Check for Valid Providers
        validate_providers()
        if monitor.cmdr is None:
            self.status['text'] = tr.tl("Awaiting Full CMDR Login")  # LANG: Await Full CMDR Login to Game

        # Start a protocol handler to handle cAPI registration. Requires main loop to be running.
        self.w.after_idle(lambda: protocol.protocolhandler.start(self.w))

        # Migration from <= 3.30
        for username in config.get_list('fdev_usernames', default=[]):
            config.delete_password(username)
        config.delete('fdev_usernames', suppress=True)
        config.delete('username', suppress=True)
        config.delete('password', suppress=True)
        config.delete('logdir', suppress=True)
        self.postprefs(False)  # Companion login happens in callback from monitor
        self.toggle_suit_row(visible=False)
        if args.start_min:
            logger.warning("Trying to start minimized")
            if root.overrideredirect():
                self.oniconify()
            else:
                self.w.wm_iconify()

    def update_suit_text(self) -> None:
        """Update the suit text for current type and loadout."""
        if not monitor.state['Odyssey']:
            # Odyssey not detected, no text should be set so it will hide
            self.suit['text'] = ''
            return

        suit = monitor.state.get('SuitCurrent')
        if suit is None:
            self.suit['text'] = f'<{tr.tl("Unknown")}>'  # LANG: Unknown suit
            return

        suitname = suit['edmcName']
        suitloadout = monitor.state.get('SuitLoadoutCurrent')
        if suitloadout is None:
            self.suit['text'] = ''
            return

        loadout_name = suitloadout['name']
        self.suit['text'] = f'{suitname} ({loadout_name})'

    def suit_show_if_set(self) -> None:
        """Show UI Suit row if we have data, else hide."""
        self.toggle_suit_row(self.suit['text'] != '')

    def toggle_suit_row(self, visible: bool | None = None) -> None:
        """
        Toggle the visibility of the 'Suit' row.

        :param visible: Force visibility to this.
        """
        self.suit_shown = not visible

        if not self.suit_shown:
            pady = 2 if sys.platform != 'win32' else 0

            self.suit_label.grid(row=self.suit_grid_row, column=0, sticky=tk.W, padx=self.PADX, pady=pady)
            self.suit.grid(row=self.suit_grid_row, column=1, sticky=tk.EW, padx=self.PADX, pady=pady)
            self.suit_shown = True

        else:
            # Hide the Suit row
            self.suit_label.grid_forget()
            self.suit.grid_forget()
            self.suit_shown = False

    def postprefs(self, dologin: bool = True):
        """Perform necessary actions after the Preferences dialog is applied."""
        self.prefsdialog = None
        self.set_labels()  # in case language has changed

        # Reset links in case plugins changed them
        self.ship.configure(url=self.shipyard_url)
        self.system.configure(url=self.system_url)
        self.station.configure(url=self.station_url)

        # (Re-)install hotkey monitoring
        hotkeymgr.register(self.w, config.get_int('hotkey_code'), config.get_int('hotkey_mods'))

        # Update Journal lock if needs be.
        journal_lock.update_lock(self.w)

        # (Re-)install log monitoring
        if not monitor.start(self.w):
            # LANG: ED Journal file location appears to be in error
            self.status['text'] = tr.tl('Error: Check E:D journal file location')

        if dologin and monitor.cmdr:
            self.login()  # Login if not already logged in with this Cmdr

    def set_labels(self):
        """Set main window labels, e.g. after language change."""
        self.cmdr_label['text'] = tr.tl('Cmdr') + ':'  # LANG: Label for commander name in main window
        # LANG: 'Ship' or multi-crew role label in main window, as applicable
        self.ship_label['text'] = (monitor.state['Captain'] and tr.tl('Role') or tr.tl('Ship')) + ':'  # Main window
        self.suit_label['text'] = tr.tl('Suit') + ':'  # LANG: Label for 'Suit' line in main UI
        self.system_label['text'] = tr.tl('System') + ':'  # LANG: Label for 'System' line in main UI
        self.station_label['text'] = tr.tl('Station') + ':'  # LANG: Label for 'Station' line in main UI
        self.button['text'] = self.theme_button['text'] = tr.tl('Update')  # LANG: Update button in main window
        self.menubar.entryconfigure(1, label=tr.tl('File'))  # LANG: 'File' menu title
        self.menubar.entryconfigure(2, label=tr.tl('Edit'))  # LANG: 'Edit' menu title
        self.menubar.entryconfigure(3, label=tr.tl('Help'))  # LANG: 'Help' menu title
        self.theme_file_menu['text'] = tr.tl('File')  # LANG: 'File' menu title
        self.theme_edit_menu['text'] = tr.tl('Edit')  # LANG: 'Edit' menu title
        self.theme_help_menu['text'] = tr.tl('Help')  # LANG: 'Help' menu title

        # File menu
        self.file_menu.entryconfigure(0, label=tr.tl('Status'))  # LANG: File > Status
        self.file_menu.entryconfigure(1, label=tr.tl('Save Raw Data...'))  # LANG: File > Save Raw Data...
        self.file_menu.entryconfigure(2, label=tr.tl('Settings'))  # LANG: File > Settings
        self.file_menu.entryconfigure(4, label=tr.tl('Exit'))  # LANG: File > Exit

        # Help menu
        self.help_menu.entryconfigure(0, label=tr.tl('Documentation'))  # LANG: Help > Documentation
        self.help_menu.entryconfigure(1, label=tr.tl('Troubleshooting'))  # LANG: Help > Troubleshooting
        self.help_menu.entryconfigure(2, label=tr.tl('Report A Bug'))  # LANG: Help > Report A Bug
        self.help_menu.entryconfigure(3, label=tr.tl('Privacy Policy'))  # LANG: Help > Privacy Policy
        self.help_menu.entryconfigure(4, label=tr.tl('Release Notes'))  # LANG: Help > Release Notes
        self.help_menu.entryconfigure(5, label=tr.tl('Check for Updates...'))  # LANG: Help > Check for Updates...
        self.help_menu.entryconfigure(6, label=tr.tl("About {APP}").format(APP=applongname))  # LANG: Help > About App
        self.help_menu.entryconfigure(7, label=tr.tl('Open Log Folder'))  # LANG: Help > Open Log Folder
        self.help_menu.entryconfigure(8, label=tr.tl('Open System Profiler'))  # LANG: Help > Open System Profiler

        # Edit menu
        self.edit_menu.entryconfigure(0, label=tr.tl('Copy'))  # LANG: Label for 'Copy' as in 'Copy and Paste'

    def login(self):
        """Initiate CAPI/Frontier login and set other necessary state."""
        should_return: bool
        new_data: dict[str, Any]

        should_return, new_data = killswitch.check_killswitch('capi.auth', {})
        if should_return:
            logger.warning('capi.auth has been disabled via killswitch. Returning.')
            # LANG: CAPI auth aborted because of killswitch
            self.status['text'] = tr.tl('CAPI auth disabled by killswitch')
            return

        if not self.status['text']:
            # LANG: Status - Attempting to get a Frontier Auth Access Token
            self.status['text'] = tr.tl('Logging in...')

        self.button['state'] = self.theme_button['state'] = tk.DISABLED

        self.file_menu.entryconfigure(0, state=tk.DISABLED)  # Status
        self.file_menu.entryconfigure(1, state=tk.DISABLED)  # Save Raw Data

        self.w.update_idletasks()
        try:
            if companion.session.login(monitor.cmdr, monitor.is_beta):
                # LANG: Successfully authenticated with the Frontier website
                self.status['text'] = tr.tl('Authentication successful')

                self.file_menu.entryconfigure(0, state=tk.NORMAL)  # Status
                self.file_menu.entryconfigure(1, state=tk.NORMAL)  # Save Raw Data

        except (companion.CredentialsError, companion.ServerError, companion.ServerLagging) as e:
            self.status['text'] = str(e)

        except Exception as e:
            logger.debug('Frontier CAPI Auth', exc_info=e)
            self.status['text'] = str(e)

        self.cooldown()

    def export_market_data(self, data: 'CAPIData') -> bool:  # noqa: CCR001
        """
        Export CAPI market data.

        :return: True if all OK, else False to trigger play_bad in caller.
        """
        output_flags = config.get_int('output')
        is_docked = data['commander'].get('docked')
        has_commodities = data['lastStarport'].get('commodities')
        has_modules = data['lastStarport'].get('modules')
        commodities_flag = config.OUT_MKT_CSV | config.OUT_MKT_TD

        if output_flags & config.OUT_STATION_ANY:
            if not is_docked and not monitor.state['OnFoot']:
                # Signal as error because the user might actually be docked
                # but the server hosting the Companion API hasn't caught up
                # LANG: Player is not docked at a station, when we expect them to be
                self._handle_status(tr.tl("You're not docked at a station!"))
                return False

            # Ignore possibly missing shipyard info
            if output_flags & config.OUT_EDDN_SEND_STATION_DATA and not (has_commodities or has_modules):
                # LANG: Status - Either no market or no modules data for station from Frontier CAPI
                self._handle_status(tr.tl("Station doesn't have anything!"))

            elif not has_commodities:
                # LANG: Status - No station market data from Frontier CAPI
                self._handle_status(tr.tl("Station doesn't have a market!"))

            elif output_flags & commodities_flag:
                # Fixup anomalies in the comodity data
                fixed = companion.fixup(data)
                if output_flags & config.OUT_MKT_CSV:
                    commodity.export(fixed, COMMODITY_CSV)

                if output_flags & config.OUT_MKT_TD:
                    td.export(fixed)

        return True

    def _handle_status(self, message: str) -> None:
        """
        Set the status label text if it's not already set.

        :param message: Status message to display.
        """
        if not self.status['text']:
            self.status['text'] = message

    def capi_request_data(self, event=None) -> None:  # noqa: CCR001
        """
        Perform CAPI data retrieval and associated actions.

        This can be triggered by hitting the main UI 'Update' button,
        automatically on docking, or due to a retry.

        :param event: Tk generated event details.
        """
        logger.trace_if('capi.worker', 'Begin')
        should_return: bool
        new_data: dict[str, Any]
        should_return, new_data = killswitch.check_killswitch('capi.auth', {})
        if should_return:
            logger.warning('capi.auth has been disabled via killswitch. Returning.')
            # LANG: CAPI auth query aborted because of killswitch
            self.status['text'] = tr.tl('CAPI auth disabled by killswitch')
            hotkeymgr.play_bad()
            return

        auto_update = not event
        play_sound = (auto_update or int(event.type) == self.EVENT_VIRTUAL) and not config.get_int('hotkey_mute')

        if not monitor.cmdr:
            logger.trace_if('capi.worker', 'Aborting Query: Cmdr unknown')
            # LANG: CAPI queries aborted because Cmdr name is unknown
            self.status['text'] = tr.tl('CAPI query aborted: Cmdr name unknown')
            return

        if not monitor.mode:
            logger.trace_if('capi.worker', 'Aborting Query: Game Mode unknown')
            # LANG: CAPI queries aborted because game mode unknown
            self.status['text'] = tr.tl('CAPI query aborted: Game mode unknown')
            return

        if monitor.state['GameVersion'] is None:
            logger.trace_if('capi.worker', 'Aborting Query: GameVersion unknown')
            # LANG: CAPI queries aborted because GameVersion unknown
            self.status['text'] = tr.tl('CAPI query aborted: GameVersion unknown')
            return

        if not monitor.state['SystemName']:
            logger.trace_if('capi.worker', 'Aborting Query: Current star system unknown')
            # LANG: CAPI queries aborted because current star system name unknown
            self.status['text'] = tr.tl('CAPI query aborted: Current system unknown')
            return

        if monitor.state['Captain']:
            logger.trace_if('capi.worker', 'Aborting Query: In multi-crew')
            # LANG: CAPI queries aborted because player is in multi-crew on other Cmdr's ship
            self.status['text'] = tr.tl('CAPI query aborted: In other-ship multi-crew')
            return

        if monitor.mode == 'CQC':
            logger.trace_if('capi.worker', 'Aborting Query: In CQC')
            # LANG: CAPI queries aborted because player is in CQC (Arena)
            self.status['text'] = tr.tl('CAPI query aborted: CQC (Arena) detected')
            return

        if companion.session.state == companion.Session.STATE_AUTH:
            logger.trace_if('capi.worker', 'Auth in progress? Aborting query')
            # Attempt another Auth
            self.login()
            return

        if not companion.session.retrying:
            if time() < self.capi_query_holdoff_time:
                # Invoked by key while in cooldown
                time_remaining = self.capi_query_holdoff_time - time()
                if play_sound and time_remaining < companion.capi_query_cooldown * 0.75:
                    self.status['text'] = ''
                    hotkeymgr.play_bad()
                    return
            elif play_sound:
                hotkeymgr.play_good()

            # LANG: Status - Attempting to retrieve data from Frontier CAPI
            self.status['text'] = tr.tl('Fetching data...')
            self.button['state'] = self.theme_button['state'] = tk.DISABLED
            self.w.update_idletasks()

        query_time = int(time())
        logger.trace_if('capi.worker', 'Requesting full station data')
        config.set('querytime', query_time)
        logger.trace_if('capi.worker', 'Calling companion.session.station')

        companion.session.station(
            query_time=query_time, tk_response_event=self._CAPI_RESPONSE_TK_EVENT_NAME,
            play_sound=play_sound
        )

    def capi_request_fleetcarrier_data(self, event=None) -> None:
        """
        Perform CAPI fleetcarrier data retrieval and associated actions.

        This is triggered by certain FleetCarrier journal events

        :param event: Tk generated event details.
        """
        logger.trace_if('capi.worker', 'Begin')
        should_return: bool
        new_data: dict[str, Any]

        should_return, new_data = killswitch.check_killswitch('capi.request.fleetcarrier', {})
        if should_return:
            logger.warning('capi.fleetcarrier has been disabled via killswitch. Returning.')
            # LANG: CAPI fleetcarrier query aborted because of killswitch
            self.status['text'] = tr.tl('CAPI fleetcarrier disabled by killswitch')
            hotkeymgr.play_bad()
            return

        if not monitor.cmdr:
            logger.trace_if('capi.worker', 'Aborting Query: Cmdr unknown')
            # LANG: CAPI fleetcarrier query aborted because Cmdr name is unknown
            self.status['text'] = tr.tl('CAPI query aborted: Cmdr name unknown')
            return

        if monitor.state['GameVersion'] is None:
            logger.trace_if('capi.worker', 'Aborting Query: GameVersion unknown')
            # LANG: CAPI fleetcarrier query aborted because GameVersion unknown
            self.status['text'] = tr.tl('CAPI query aborted: GameVersion unknown')
            return

        if not companion.session.retrying:
            if time() < self.capi_fleetcarrier_query_holdoff_time:  # Was invoked while in cooldown
                logger.debug('CAPI fleetcarrier query aborted, too soon since last request')
                return

            # LANG: Status - Attempting to retrieve data from Frontier CAPI
            self.status['text'] = tr.tl('Fetching data...')
            self.w.update_idletasks()

        query_time = int(time())
        logger.trace_if('capi.worker', 'Requesting fleetcarrier data')
        config.set('fleetcarrierquerytime', query_time)
        logger.trace_if('capi.worker', 'Calling companion.session.fleetcarrier')
        companion.session.fleetcarrier(
            query_time=query_time, tk_response_event=self._CAPI_RESPONSE_TK_EVENT_NAME
        )

    def capi_handle_response(self, event=None):  # noqa: C901, CCR001
        """
        Handle the resulting data from a CAPI query.

        :param event: generated event details.
        """
        logger.trace_if('capi.worker', 'Handling response')
        play_bad: bool = False
        err: str | None = None

        capi_response: companion.EDMCCAPIFailedRequest | companion.EDMCCAPIResponse
        try:
            logger.trace_if('capi.worker', 'Pulling answer off queue')
            capi_response = companion.session.capi_response_queue.get(block=False)
            if isinstance(capi_response, companion.EDMCCAPIFailedRequest):
                logger.trace_if('capi.worker', f'Failed Request: {capi_response.message}')
                if capi_response.exception:
                    raise capi_response.exception

                raise ValueError(capi_response.message)

            logger.trace_if('capi.worker', 'Answer is not a Failure')
            if not isinstance(capi_response, companion.EDMCCAPIResponse):
                msg = f'Response was neither CAPIFailedRequest nor EDMCAPIResponse: {type(capi_response)}'
                logger.error(msg)
                raise ValueError(msg)

            if capi_response.capi_data.source_endpoint == companion.session.FRONTIER_CAPI_PATH_FLEETCARRIER:
                # Fleetcarrier CAPI response
                # Validation
                if 'name' not in capi_response.capi_data:
                    # LANG: No data was returned for the fleetcarrier from the Frontier CAPI
                    err = self.status['text'] = tr.tl('CAPI: No fleetcarrier data returned')

                elif not capi_response.capi_data.get('name', {}).get('callsign'):
                    # LANG: We didn't have the fleetcarrier callsign when we should have
                    err = self.status['text'] = tr.tl("CAPI: Fleetcarrier data incomplete")  # Shouldn't happen

                else:
                    if __debug__:  # Recording
                        companion.session.dump_capi_data(capi_response.capi_data)

                    err = plug.notify_capi_fleetcarrierdata(capi_response.capi_data)
                    self.status['text'] = err and err or ''
                    if err:
                        play_bad = True

                    self.capi_fleetcarrier_query_holdoff_time = capi_response.query_time \
                        + companion.capi_fleetcarrier_query_cooldown

            # Other CAPI response
            # Validation
            elif 'commander' not in capi_response.capi_data:
                # This can happen with EGS Auth if no commander created yet
                # LANG: No data was returned for the commander from the Frontier CAPI
                err = self.status['text'] = tr.tl('CAPI: No commander data returned')

            elif not capi_response.capi_data.get('commander', {}).get('name'):
                # LANG: We didn't have the commander name when we should have
                err = self.status['text'] = tr.tl("Who are you?!")  # Shouldn't happen

            elif (not capi_response.capi_data.get('lastSystem', {}).get('name')
                  or (capi_response.capi_data['commander'].get('docked')
                      and not capi_response.capi_data.get('lastStarport', {}).get('name'))):
                # LANG: We don't know where the commander is, when we should
                err = self.status['text'] = tr.tl("Where are you?!")  # Shouldn't happen

            elif (
                not capi_response.capi_data.get('ship', {}).get('name')
                or not capi_response.capi_data.get('ship', {}).get('modules')
            ):
                # LANG: We don't know what ship the commander is in, when we should
                err = self.status['text'] = tr.tl("What are you flying?!")  # Shouldn't happen

            elif monitor.cmdr and capi_response.capi_data['commander']['name'] != monitor.cmdr:
                # Companion API Commander doesn't match Journal
                logger.trace_if('capi.worker', 'Raising CmdrError()')
                raise companion.CmdrError()

            elif (
                capi_response.auto_update and not monitor.state['OnFoot']
                and not capi_response.capi_data['commander'].get('docked')
            ):
                # auto update is only when just docked
                logger.warning(f"{capi_response.auto_update!r} and not {monitor.state['OnFoot']!r} and "
                               f"not {capi_response.capi_data['commander'].get('docked')!r}")
                raise companion.ServerLagging()

            elif capi_response.capi_data['lastSystem']['name'] != monitor.state['SystemName']:
                # CAPI system must match last journal one
                logger.warning(f"{capi_response.capi_data['lastSystem']['name']!r} != "
                               f"{monitor.state['SystemName']!r}")
                raise companion.ServerLagging()

            elif capi_response.capi_data['lastStarport']['name'] != monitor.state['StationName']:
                if monitor.state['OnFoot'] and monitor.state['StationName']:
                    logger.warning(f"({capi_response.capi_data['lastStarport']['name']!r} != "
                                   f"{monitor.state['StationName']!r}) AND "
                                   f"{monitor.state['OnFoot']!r} and {monitor.state['StationName']!r}")
                    raise companion.ServerLagging()

                if capi_response.capi_data['commander']['docked'] and monitor.state['StationName'] is None:
                    # Likely (re-)Embarked on ship docked at an EDO settlement.
                    # Both Disembark and Embark have `"Onstation": false` in Journal.
                    # So there's nothing to tell us which settlement we're (still,
                    # or now, if we came here in Apex and then recalled ship) docked at.
                    logger.debug("docked AND monitor.state['StationName'] is None - so EDO settlement?")
                    raise companion.NoMonitorStation()

                self.capi_query_holdoff_time = capi_response.query_time + companion.capi_query_cooldown

            elif capi_response.capi_data['lastStarport']['id'] != monitor.state['MarketID']:
                logger.warning(f"MarketID mis-match: {capi_response.capi_data['lastStarport']['id']!r} !="
                               f" {monitor.state['MarketID']!r}")
                raise companion.ServerLagging()

            elif not monitor.state['OnFoot'] and capi_response.capi_data['ship']['id'] != monitor.state['ShipID']:
                # CAPI ship must match
                logger.warning(f"not {monitor.state['OnFoot']!r} and "
                               f"{capi_response.capi_data['ship']['id']!r} != {monitor.state['ShipID']!r}")
                raise companion.ServerLagging()

            elif (
                not monitor.state['OnFoot']
                and capi_response.capi_data['ship']['name'].lower() != monitor.state['ShipType']
            ):
                # CAPI ship type must match
                logger.warning(f"not {monitor.state['OnFoot']!r} and "
                               f"{capi_response.capi_data['ship']['name'].lower()!r} != "
                               f"{monitor.state['ShipType']!r}")
                raise companion.ServerLagging()

            else:
                # TODO: Change to depend on its own CL arg
                if __debug__:  # Recording
                    companion.session.dump_capi_data(capi_response.capi_data)

                if not monitor.state['ShipType']:  # Started game in SRV or fighter
                    self.ship['text'] = ship_name_map.get(
                        capi_response.capi_data['ship']['name'].lower(),
                        capi_response.capi_data['ship']['name']
                    )
                    monitor.state['ShipID'] = capi_response.capi_data['ship']['id']
                    monitor.state['ShipType'] = capi_response.capi_data['ship']['name'].lower()

                    if not monitor.state['Modules']:
                        self.ship.configure(state=tk.DISABLED)

                # We might have disabled this in the conditional above.
                if monitor.state['Modules']:
                    self.ship.configure(state=True)

                if monitor.state.get('SuitCurrent') is not None:
                    if (loadout := capi_response.capi_data.get('loadout')) is not None:
                        if (suit := loadout.get('suit')) is not None:
                            if (suitname := suit.get('edmcName')) is not None:
                                # We've been paranoid about loadout->suit->suitname, now just assume loadouts is there
                                loadout_name = index_possibly_sparse_list(
                                    capi_response.capi_data['loadouts'], loadout['loadoutSlotId']
                                )['name']

                                self.suit['text'] = f'{suitname} ({loadout_name})'

                self.suit_show_if_set()
                # Update Odyssey Suit data
                companion.session.suit_update(capi_response.capi_data)

                if capi_response.capi_data['commander'].get('credits') is not None:
                    monitor.state['Credits'] = capi_response.capi_data['commander']['credits']
                    monitor.state['Loan'] = capi_response.capi_data['commander'].get('debt', 0)

                # stuff we can do when not docked
                err = plug.notify_capidata(capi_response.capi_data, monitor.is_beta)
                self.status['text'] = err and err or ''
                if err:
                    play_bad = True

                should_return: bool
                new_data: dict[str, Any]

                should_return, new_data = killswitch.check_killswitch('capi.request./market', {})
                if should_return:
                    logger.warning("capi.request./market has been disabled by killswitch.  Returning.")

                else:
                    # Export market data
                    if not self.export_market_data(capi_response.capi_data):
                        err = 'Error: Exporting Market data'
                        play_bad = True

                self.capi_query_holdoff_time = capi_response.query_time + companion.capi_query_cooldown

        except queue.Empty:
            logger.error('There was no response in the queue!')
            # TODO: Set status text
            return

        except companion.ServerConnectionError as comp_err:
            # LANG: Frontier CAPI server error when fetching data
            self.status['text'] = tr.tl('Frontier CAPI server error')
            logger.warning(f'Exception while contacting server: {comp_err}')
            err = self.status['text'] = str(comp_err)
            play_bad = True

        except companion.CredentialsRequireRefresh:
            # We need to 'close' the auth else it'll see STATE_OK and think login() isn't needed
            companion.session.reinit_session()
            # LANG: Frontier CAPI Access Token expired, trying to get a new one
            self.status['text'] = tr.tl('CAPI: Refreshing access token...')
            if companion.session.login():
                logger.debug('Initial query failed, but login() just worked, trying again...')
                companion.session.retrying = True
                self.w.after(int(SERVER_RETRY * 1000), lambda: self.capi_request_data(event))
                return  # early exit to avoid starting cooldown count

        except companion.CredentialsError:
            companion.session.retrying = False
            companion.session.invalidate()
            companion.session.login()
            return  # We need to give Auth time to complete, so can't set a timed retry

        # Companion API problem
        except companion.ServerLagging as e:
            err = str(e)
            if companion.session.retrying:
                self.status['text'] = err
                play_bad = True

            else:
                # Retry once if Companion server is unresponsive
                companion.session.retrying = True
                self.w.after(int(SERVER_RETRY * 1000), lambda: self.capi_request_data(event))
                return  # early exit to avoid starting cooldown count

        except companion.CmdrError as e:  # Companion API return doesn't match Journal
            err = self.status['text'] = str(e)
            play_bad = True
            companion.session.invalidate()
            self.login()

        except Exception as e:  # Including CredentialsError, ServerError
            logger.debug('"other" exception', exc_info=e)
            err = self.status['text'] = str(e)
            play_bad = True

        if not err:  # not self.status['text']:  # no errors
            # LANG: Time when we last obtained Frontier CAPI data
            self.status['text'] = strftime(tr.tl('Last updated at %H:%M:%S'), localtime(capi_response.query_time))

        if capi_response.play_sound and play_bad:
            hotkeymgr.play_bad()

        logger.trace_if('capi.worker', 'Updating suit and cooldown...')
        self.update_suit_text()
        self.suit_show_if_set()
        self.cooldown()
        logger.trace_if('capi.worker', '...done')

    def journal_event(self, event: str):  # noqa: C901, CCR001 # Currently not easily broken up.
        """
        Handle a Journal event passed through event queue from monitor.py.

        :param event: string JSON data of the event
        :return:
        """

        def crewroletext(role: str) -> str:
            """
            Return translated crew role.

            Needs to be dynamic to allow for changing language.
            """
            return {
                None:         '',
                'Idle':       '',
                'FighterCon': tr.tl('Fighter'),  # LANG: Multicrew role
                'FireCon':    tr.tl('Gunner'),  # LANG: Multicrew role
                'FlightCon':  tr.tl('Helm'),  # LANG: Multicrew role
            }.get(role, role)

        if monitor.thread is None:
            logger.debug('monitor.thread is None, assuming shutdown and returning')
            return

        while not monitor.event_queue.empty():
            entry = monitor.get_entry()
            if not entry:
                # This is expected due to some monitor.py code that appends `None`
                logger.trace_if('journal.queue', 'No entry from monitor.get_entry()')
                return

            # Update main window
            self.cooldown()
            if monitor.cmdr and monitor.state['Captain']:
                if not config.get_bool('hide_multicrew_captain', default=False):
                    self.cmdr['text'] = f'{monitor.cmdr} / {monitor.state["Captain"]}'

                else:
                    self.cmdr['text'] = f'{monitor.cmdr}'

                self.ship_label['text'] = tr.tl('Role') + ':'  # LANG: Multicrew role label in main window
                self.ship.configure(state=tk.NORMAL, text=crewroletext(monitor.state['Role']), url=None)

            elif monitor.cmdr:
                if monitor.group and not config.get_bool("hide_private_group", default=False):
                    self.cmdr['text'] = f'{monitor.cmdr} / {monitor.group}'

                else:
                    self.cmdr['text'] = monitor.cmdr

                self.ship_label['text'] = tr.tl('Ship') + ':'  # LANG: 'Ship' label in main UI

                # TODO: Show something else when on_foot
                if monitor.state['ShipName']:
                    ship_text = monitor.state['ShipName']

                else:
                    ship_text = ship_name_map.get(monitor.state['ShipType'], monitor.state['ShipType'])

                if not ship_text:
                    ship_text = ''

                # Ensure the ship type/name text is clickable, if it should be.
                if monitor.state['Modules']:
                    ship_state: Literal['normal', 'disabled'] = tk.NORMAL

                else:
                    ship_state = tk.DISABLED

                self.ship.configure(text=ship_text, url=self.shipyard_url, state=ship_state)

            else:
                self.cmdr['text'] = ''
                self.ship_label['text'] = tr.tl('Ship') + ':'  # LANG: 'Ship' label in main UI
                self.ship['text'] = ''

            if monitor.cmdr and monitor.is_beta:
                self.cmdr['text'] += ' (beta)'

            self.update_suit_text()
            self.suit_show_if_set()

            self.edit_menu.entryconfigure(0, state=monitor.state['SystemName'] and tk.NORMAL or tk.DISABLED)  # Copy

            if entry['event'] in (
                    'Undocked',
                    'StartJump',
                    'SetUserShipName',
                    'ShipyardBuy',
                    'ShipyardSell',
                    'ShipyardSwap',
                    'ModuleBuy',
                    'ModuleSell',
                    'MaterialCollected',
                    'MaterialDiscarded',
                    'ScientificResearch',
                    'EngineerCraft',
                    'Synthesis',
                    'JoinACrew'):
                self.status['text'] = ''  # Periodically clear any old error

            self.w.update_idletasks()

            # Companion login
            if entry['event'] in (None, 'StartUp', 'NewCommander', 'LoadGame') and monitor.cmdr:
                if not config.get_list('cmdrs') or monitor.cmdr not in config.get_list('cmdrs'):
                    config.set('cmdrs', config.get_list('cmdrs', default=[]) + [monitor.cmdr])
                self.login()

            if monitor.cmdr and monitor.mode == 'CQC' and entry['event']:
                err = plug.notify_journal_entry_cqc(monitor.cmdr, monitor.is_beta, entry, monitor.state)
                if err:
                    self.status['text'] = err
                    if not config.get_int('hotkey_mute'):
                        hotkeymgr.play_bad()

                return  # in CQC

            if not entry['event'] or not monitor.mode:
                logger.trace_if('journal.queue', 'Startup, returning')
                return  # Startup

            if entry['event'] in ('StartUp', 'LoadGame') and monitor.started:
                logger.info('StartUp or LoadGame event')

                # Disable WinSparkle automatic update checks, IFF configured to do so when in-game
                if config.get_int('disable_autoappupdatecheckingame'):
                    if self.updater is not None:
                        self.updater.set_automatic_updates_check(False)

                    logger.info('Monitor: Disable WinSparkle automatic update checks')

                # Can't start dashboard monitoring
                if not dashboard.start(self.w, monitor.started):
                    logger.info("Can't start Status monitoring")

            # Export loadout
            if entry['event'] == 'Loadout' and not monitor.state['Captain'] \
                    and config.get_int('output') & config.OUT_SHIP:
                monitor.export_ship()

            if monitor.cmdr:
                err = plug.notify_journal_entry(
                    monitor.cmdr,
                    monitor.is_beta,
                    monitor.state['SystemName'],
                    monitor.state['StationName'],
                    entry,
                    monitor.state
                )

                if err:
                    self.status['text'] = err
                    if not config.get_int('hotkey_mute'):
                        hotkeymgr.play_bad()

            auto_update = False
            # Only if auth callback is not pending
            if companion.session.state != companion.Session.STATE_AUTH:
                # Only if configured to do so
                if (not config.get_int('output') & config.OUT_MKT_MANUAL
                        and config.get_int('output') & config.OUT_STATION_ANY):
                    if entry['event'] in ('StartUp', 'Location', 'Docked') and monitor.state['StationName']:
                        # TODO: Can you log out in a docked Taxi and then back in to
                        #       the taxi, so 'Location' should be covered here too ?
                        if entry['event'] == 'Docked' and entry.get('Taxi'):
                            # In Odyssey there's a 'Docked' event for an Apex taxi,
                            # but the CAPI data isn't updated until you Disembark.
                            auto_update = False

                        else:
                            auto_update = True

                    # In Odyssey if you are in a Taxi the `Docked` event for it is before
                    # the CAPI data is updated, but CAPI *is* updated after you `Disembark`.
                    elif entry['event'] == 'Disembark' and entry.get('Taxi') and entry.get('OnStation'):
                        auto_update = True

            should_return: bool
            new_data: dict[str, Any]

            if auto_update:
                should_return, new_data = killswitch.check_killswitch('capi.auth', {})
                if not should_return:
                    self.w.after(int(SERVER_RETRY * 1000), self.capi_request_data)

            if entry['event'] in ('CarrierBuy', 'CarrierStats') and config.get_bool('capi_fleetcarrier'):
                should_return, new_data = killswitch.check_killswitch('capi.request.fleetcarrier', {})
                if not should_return:
                    self.w.after(int(SERVER_RETRY * 1000), self.capi_request_fleetcarrier_data)

            if entry['event'] == 'ShutDown':
                # Enable WinSparkle automatic update checks
                # NB: Do this blindly, in case option got changed whilst in-game
                if self.updater is not None:
                    self.updater.set_automatic_updates_check(True)

                logger.info('Monitor: Enable WinSparkle automatic update checks')

    def auth(self, event=None) -> None:
        """
        Handle Frontier auth callback.

        This is the callback function for the CompanionAuthEvent Tk event.
        It is triggered by the event() function of class GenericProtocolHandler
        in protocol.py.
        """
        try:
            companion.session.auth_callback()
            # LANG: Successfully authenticated with the Frontier website
            self.status['text'] = tr.tl('Authentication successful')
            self.file_menu.entryconfigure(0, state=tk.NORMAL)  # Status
            self.file_menu.entryconfigure(1, state=tk.NORMAL)  # Save Raw Data

        except companion.ServerError as e:
            self.status['text'] = str(e)

        except Exception as e:
            logger.debug('Frontier CAPI Auth:', exc_info=e)
            self.status['text'] = str(e)

        self.cooldown()

    def dashboard_event(self, event) -> None:
        """
        Handle DashBoardEvent tk event.

        Event is sent by code in dashboard.py.
        """
        if not dashboard.status:
            return

        entry = dashboard.status
        # Currently we don't do anything with these events
        if monitor.cmdr:
            err = plug.notify_dashboard_entry(monitor.cmdr, monitor.is_beta, entry)

            if err:
                self.status['text'] = err
                if not config.get_int('hotkey_mute'):
                    hotkeymgr.play_bad()

    def plugin_error(self, event=None) -> None:
        """Display asynchronous error from plugin."""
        if plug.last_error.msg:
            self.status['text'] = plug.last_error.msg
            self.w.update_idletasks()
            if not config.get_int('hotkey_mute'):
                hotkeymgr.play_bad()

    def shipyard_url(self, shipname: str) -> str | None:
        """Dispatch a ship URL to the configured handler."""
        if not (loadout := monitor.ship()):
            logger.warning('No ship loadout, aborting.')
            return ''

        if not bool(config.get_int("use_alt_shipyard_open")):
            return plug.invoke(config.get_str('shipyard_provider'),
                               'EDSY',
                               'shipyard_url',
                               loadout,
                               monitor.is_beta)

        # Avoid file length limits if possible
        provider = config.get_str('shipyard_provider', default='EDSY')
        target = plug.invoke(provider, 'EDSY', 'shipyard_url', loadout, monitor.is_beta)
        file_name = path.join(config.app_dir_path, "last_shipyard.html")

        with open(file_name, 'w') as f:
            f.write(SHIPYARD_HTML_TEMPLATE.format(
                link=html.escape(str(target)),
                provider_name=html.escape(str(provider)),
                ship_name=html.escape(str(shipname))
            ))

        return f'file://localhost/{file_name}'

    def system_url(self, system: str) -> str | None:
        """Dispatch a system URL to the configured handler."""
        return plug.invoke(
            config.get_str('system_provider', default='EDSM'), 'EDSM', 'system_url', monitor.state['SystemName']
        )

    def station_url(self, station: str) -> str | None:
        """Dispatch a station URL to the configured handler."""
        return plug.invoke(
            config.get_str('station_provider', default='EDSM'), 'EDSM', 'station_url',
            monitor.state['SystemName'], monitor.state['StationName']
        )

    def cooldown(self) -> None:
        """Display and update the cooldown timer for 'Update' button."""
        if time() < self.capi_query_holdoff_time:
            # Update button in main window
            cooldown_time = int(self.capi_query_holdoff_time - time())
            # LANG: Cooldown on 'Update' button
            self.button['text'] = self.theme_button['text'] = tr.tl('cooldown {SS}s').format(SS=cooldown_time)
            self.w.after(1000, self.cooldown)
        else:
            self.button['text'] = self.theme_button['text'] = tr.tl('Update')  # LANG: Update button in main window
            self.button['state'] = self.theme_button['state'] = (
                monitor.cmdr and
                monitor.mode and
                monitor.mode != 'CQC' and
                not monitor.state['Captain'] and
                monitor.state['SystemName'] and
                tk.NORMAL or tk.DISABLED
            )

    if sys.platform == 'win32':
        def ontop_changed(self, event=None) -> None:
            """Set main window 'on top' state as appropriate."""
            config.set('always_ontop', self.always_ontop.get())
            self.w.wm_attributes('-topmost', self.always_ontop.get())

    def copy(self, event=None) -> None:
        """Copy system, and possible station, name to clipboard."""
        if monitor.state['SystemName']:
            clipboard_text = f"{monitor.state['SystemName']},{monitor.state['StationName']}" if monitor.state[
                'StationName'] else monitor.state['SystemName']
            self.w.clipboard_clear()
            self.w.clipboard_append(clipboard_text)

    def help_general(self, event=None) -> None:
        """Open Wiki Help page in browser."""
        webbrowser.open('https://github.com/EDCD/EDMarketConnector/wiki')

    def help_troubleshooting(self, event=None) -> None:
        """Open Wiki Privacy page in browser."""
        webbrowser.open("https://github.com/EDCD/EDMarketConnector/wiki/Troubleshooting")

    def help_report_a_bug(self, event=None) -> None:
        """Open Wiki Privacy page in browser."""
        webbrowser.open("https://github.com/EDCD/EDMarketConnector/issues/new?assignees=&labels=bug%2C+unconfirmed"
                        "&template=bug_report.md&title=")

    def help_privacy(self, event=None) -> None:
        """Open Wiki Privacy page in browser."""
        webbrowser.open('https://github.com/EDCD/EDMarketConnector/wiki/Privacy-Policy')

    def help_releases(self, event=None) -> None:
        """Open Releases page in browser."""
        webbrowser.open('https://github.com/EDCD/EDMarketConnector/releases')

    class HelpAbout(tk.Toplevel):
        """The applications Help > About popup."""

        showing: bool = False

        def __init__(self, parent: tk.Tk) -> None:
            """
            Initialize the HelpAbout popup.

            :param parent: The parent Tk window.
            """
            if self.__class__.showing:
                return

            self.__class__.showing = True

            tk.Toplevel.__init__(self, parent)

            self.parent = parent
            # LANG: Help > About App
            self.title(tr.tl('About {APP}').format(APP=applongname))

            if parent.winfo_viewable():
                self.transient(parent)

            # position over parent
            # http://core.tcl.tk/tk/tktview/c84f660833546b1b84e7
            self.geometry(f'+{parent.winfo_rootx():d}+{parent.winfo_rooty():d}')

            # remove decoration
            if sys.platform == 'win32':
                self.attributes('-toolwindow', tk.TRUE)

            self.resizable(tk.FALSE, tk.FALSE)

            frame = tk.Frame(self)
            frame.grid(sticky=tk.NSEW)

            row = 1
            ############################################################
            # applongname
            self.appname_label = tk.Label(frame, text=applongname)
            self.appname_label.grid(row=row, columnspan=3, sticky=tk.EW)
            row += 1
            ############################################################

            ############################################################
            # version <link to changelog>
            tk.Label(frame).grid(row=row, column=0)  # spacer
            row += 1
            self.appversion_label = tk.Text(frame, height=1, width=len(str(appversion())), wrap=tk.NONE, bd=0)
            self.appversion_label.insert("1.0", str(appversion()))
            self.appversion_label.tag_configure("center", justify="center")
            self.appversion_label.tag_add("center", "1.0", "end")
            self.appversion_label.config(state=tk.DISABLED, bg=frame.cget("background"), font="TkDefaultFont")
            self.appversion_label.grid(row=row, column=0, sticky=tk.E)
            # LANG: Help > Release Notes
            self.appversion = HyperlinkLabel(frame, compound=tk.RIGHT, text=tr.tl('Release Notes'),
                                             url='https://github.com/EDCD/EDMarketConnector/releases/tag/Release/'
                                                 f'{appversion_nobuild()}',
                                             underline=True)
            self.appversion.grid(row=row, column=2, sticky=tk.W)
            row += 1
            ############################################################

            ############################################################
            # <whether up to date>
            ############################################################

            ############################################################
            # <copyright>
            ttk.Label(frame).grid(row=row, column=0)  # spacer
            row += 1
            self.copyright = tk.Label(frame, text=copyright)
            self.copyright.grid(row=row, columnspan=3, sticky=tk.EW)
            row += 1
            ############################################################

            ############################################################
            # OK button to close the window
            ttk.Label(frame).grid(row=row, column=0)  # spacer
            row += 1
            # LANG: Generic 'OK' button label
            button = ttk.Button(frame, text=tr.tl('OK'), command=self.apply)
            button.grid(row=row, column=2, sticky=tk.E)
            button.bind("<Return>", lambda event: self.apply())
            self.protocol("WM_DELETE_WINDOW", self._destroy)
            ############################################################

            logger.info(f'Current version is {appversion()}')

        def apply(self) -> None:
            """Close the window."""
            self._destroy()

        def _destroy(self) -> None:
            """Set parent window's topmost appropriately as we close."""
            self.parent.wm_attributes('-topmost', config.get_int('always_ontop') and 1 or 0)
            self.destroy()
            self.__class__.showing = False

    def save_raw(self) -> None:
        """
        Save any CAPI data already acquired to a file.

        This specifically does *not* cause new queries to be performed, as the
        purpose is to aid in diagnosing any issues that occurred during 'normal'
        queries.
        """
        default_extension: str = ''

        timestamp: str = strftime('%Y-%m-%dT%H.%M.%S', localtime())
        f = tkinter.filedialog.asksaveasfilename(
            parent=self.w,
            defaultextension=default_extension,
            filetypes=[('JSON', '.json'), ('All Files', '*')],
            initialdir=config.get_str('outdir'),
            initialfile=f"{monitor.state['SystemName']}.{monitor.state['StationName']}.{timestamp}"
        )
        if not f:
            return

        with open(f, 'wb') as h:
            h.write(str(companion.session.capi_raw_data).encode(encoding='utf-8'))

    if sys.platform == 'win32':
        def exit_tray(self, systray: 'SysTrayIcon') -> None:
            """Tray icon is shutting down."""
            exit_thread = threading.Thread(
                target=self.onexit,
                daemon=True,
            )
            exit_thread.start()

    def onexit(self, event=None) -> None:
        """Application shutdown procedure."""
        if sys.platform == 'win32':
            shutdown_thread = threading.Thread(
                target=self.systray.shutdown,
                daemon=True,
            )
            shutdown_thread.start()

        config.set_shutdown()  # Signal we're in shutdown now.

        # http://core.tcl.tk/tk/tktview/c84f660833546b1b84e7
        x, y = self.w.geometry().split('+')[1:3]  # e.g. '212x170+2881+1267'
        config.set('geometry', f'+{x}+{y}')

        # Let the user know we're shutting down.
        # LANG: The application is shutting down
        self.status['text'] = tr.tl('Shutting down...')
        self.w.update_idletasks()
        logger.info('Starting shutdown procedures...')

        # First so it doesn't interrupt us
        logger.info('Closing update checker...')
        if self.updater is not None:
            self.updater.close()

        # Earlier than anything else so plugin code can't interfere *and* it
        # won't still be running in a manner that might rely on something
        # we'd otherwise have already stopped.
        logger.info('Notifying plugins to stop...')
        plug.notify_stop()

        # Handling of application hotkeys now so the user can't possible cause
        # an issue via triggering one.
        logger.info('Unregistering hotkey manager...')
        hotkeymgr.unregister()

        # Now the CAPI query thread
        logger.info('Closing CAPI query thread...')
        companion.session.capi_query_close_worker()

        # Now the main programmatic input methods
        logger.info('Closing dashboard...')
        dashboard.close()

        logger.info('Closing journal monitor...')
        monitor.close()

        # Frontier auth/CAPI handling
        logger.info('Closing protocol handler...')
        protocol.protocolhandler.close()

        logger.info('Closing Frontier CAPI sessions...')
        companion.session.close()

        # Now anything else.
        logger.info('Closing config...')
        config.close()

        logger.info('Destroying app window...')
        self.w.destroy()

        logger.info('Done.')

    def drag_start(self, event) -> None:
        """Initiate dragging the window."""
        self.drag_offset = (event.x_root - self.w.winfo_rootx(), event.y_root - self.w.winfo_rooty())

    def drag_continue(self, event) -> None:
        """Continued handling of window drag."""
        if self.drag_offset[0]:
            offset_x = event.x_root - self.drag_offset[0]
            offset_y = event.y_root - self.drag_offset[1]
            self.w.geometry(f'+{offset_x:d}+{offset_y:d}')

    def drag_end(self, event) -> None:
        """Handle end of window dragging."""
        self.drag_offset = (None, None)

    def default_iconify(self, event=None) -> None:
        """Handle the Windows default theme 'minimise' button."""
        # If we're meant to "minimize to system tray" then hide the window so no taskbar icon is seen
        if sys.platform == 'win32' and config.get_bool('minimize_system_tray'):
            # This gets called for more than the root widget, so only react to that
            if str(event.widget) == '.':
                self.w.withdraw()

    def oniconify(self, event=None) -> None:
        """Handle the minimize button on non-Default theme main window."""
        self.w.overrideredirect(False)  # Can't iconize while overrideredirect
        self.w.iconify()
        self.w.update_idletasks()  # Size and windows styles get recalculated here
        self.w.wait_visibility()  # Need main window to be re-created before returning
        theme.active = None  # So theme will be re-applied on map

    # TODO: Confirm this is unused and remove.
    def onmap(self, event=None) -> None:
        """Perform a now unused function."""
        if event.widget == self.w:
            theme.apply(self.w)

    def onenter(self, event=None) -> None:
        """Handle when our window gains focus."""
        if config.get_int('theme') == theme.THEME_TRANSPARENT:
            self.w.attributes("-transparentcolor", '')
            self.blank_menubar.grid_remove()
            self.theme_menubar.grid(row=0, columnspan=2, sticky=tk.NSEW)

    def onleave(self, event=None) -> None:
        """Handle when our window loses focus."""
        if config.get_int('theme') == theme.THEME_TRANSPARENT and event.widget == self.w:
            self.w.attributes("-transparentcolor", 'grey4')
            self.theme_menubar.grid_remove()
            self.blank_menubar.grid(row=0, columnspan=2, sticky=tk.NSEW)


def test_logging() -> None:
    """Simple test of top level logging."""
    logger.debug('Test from EDMarketConnector.py top-level test_logging()')


def log_locale(prefix: str) -> None:
    """Log all of the current local settings."""
    logger.debug(f'''Locale: {prefix}
Locale LC_COLLATE: {locale.getlocale(locale.LC_COLLATE)}
Locale LC_CTYPE: {locale.getlocale(locale.LC_CTYPE)}
Locale LC_MONETARY: {locale.getlocale(locale.LC_MONETARY)}
Locale LC_NUMERIC: {locale.getlocale(locale.LC_NUMERIC)}
Locale LC_TIME: {locale.getlocale(locale.LC_TIME)}'''
                 )


def setup_killswitches(filename: str | None):
    """Download and setup the main killswitch list."""
    logger.debug('fetching killswitches...')
    if filename is not None:
        filename = "file:" + filename

    killswitch.setup_main_list(filename)


def show_killswitch_poppup(root=None):
    """Show a warning popup if there are any killswitches that match the current version."""
    if len(kills := killswitch.kills_for_version()) == 0:
        return

    text = (
        "Some EDMC Features have been disabled due to known issues.\n"
        "Please update EDMC as soon as possible to resolve any issues.\n"
    )

    tl = tk.Toplevel(root)
    tl.wm_attributes('-topmost', True)
    tl.geometry(f'+{root.winfo_rootx()}+{root.winfo_rooty()}')

    tl.columnconfigure(1, weight=1)
    tl.title("EDMC Features have been disabled")

    frame = tk.Frame(tl)
    frame.grid()
    t = tk.Label(frame, text=text)
    t.grid(columnspan=2)
    idx = 1

    for version in kills:
        tk.Label(frame, text=f'Version: {version.version}').grid(row=idx, sticky=tk.W)
        idx += 1
        for id, kill in version.kills.items():
            tk.Label(frame, text=id).grid(column=0, row=idx, sticky=tk.W, padx=(10, 0))
            tk.Label(frame, text=kill.reason).grid(column=1, row=idx, sticky=tk.E, padx=(0, 10))
            idx += 1
        idx += 1

    ok_button = tk.Button(frame, text="Ok", command=tl.destroy)
    ok_button.grid(columnspan=2, sticky=tk.EW)


def validate_providers():
    """Check if Config has an invalid provider set, and reset to default if we do."""
    reset_providers = {}
    station_provider: str = config.get_str("station_provider")
    if station_provider not in plug.provides('station_url'):
        logger.error("Station Provider Not Valid. Setting to Default.")
        config.set('station_provider', 'EDSM')
        reset_providers["Station"] = (station_provider, "EDSM")

    shipyard_provider: str = config.get_str("shipyard_provider")
    if shipyard_provider not in plug.provides('shipyard_url'):
        logger.error("Shipyard Provider Not Valid. Setting to Default.")
        config.set('shipyard_provider', 'EDSY')
        reset_providers["Shipyard"] = (shipyard_provider, "EDSY")

    system_provider: str = config.get_str("system_provider")
    if system_provider not in plug.provides('system_url'):
        logger.error("System Provider Not Valid. Setting to Default.")
        config.set('system_provider', 'EDSM')
        reset_providers["System"] = (system_provider, "EDSM")

    if not reset_providers:
        return

    # LANG: Popup-text about Reset Providers
    popup_text = tr.tl(r'One or more of your URL Providers were invalid, and have been reset:\r\n\r\n')
    for provider in reset_providers:
        # LANG: Text About What Provider Was Reset
        popup_text += tr.tl(r'{PROVIDER} was set to {OLDPROV}, and has been reset to {NEWPROV}\r\n')
        popup_text = popup_text.format(
            PROVIDER=provider,
            OLDPROV=reset_providers[provider][0],
            NEWPROV=reset_providers[provider][1]
        )
    # And now we do need these to be actual \r\n
    popup_text = popup_text.replace('\\n', '\n')
    popup_text = popup_text.replace('\\r', '\r')

    tk.messagebox.showinfo(
        # LANG: Popup window title for Reset Providers
        tr.tl('EDMC: Default Providers Reset'),
        popup_text
    )


# Run the app
if __name__ == "__main__":  # noqa: C901
    logger.info(f'Startup v{appversion()} : Running on Python v{sys.version}')
    logger.debug(f'''Platform: {sys.platform} {sys.platform == "win32" and sys.getwindowsversion()}
argv[0]: {sys.argv[0]}
exec_prefix: {sys.exec_prefix}
executable: {sys.executable}
sys.path: {sys.path}'''
                 )

    if args.reset_ui:
        config.set('theme', theme.THEME_DEFAULT)
        config.set('ui_transparency', 100)  # 100 is completely opaque
        config.delete('font', suppress=True)
        config.delete('font_size', suppress=True)

        config.set('ui_scale', 100)  # 100% is the default here
        config.delete('geometry', suppress=True)  # unset is recreated by other code

        logger.info('reset theme, transparency, font, font size, ui scale, and ui geometry to default.')

    # We prefer a UTF-8 encoding gets set, but older Windows versions have
    # issues with this.  From Windows 10 1903 onwards we can rely on the
    # manifest ActiveCodePage to set this, but that is silently ignored on
    # all previous Windows versions.
    # Trying to set a UTF-8 encoding on those older versions will fail with
    #   locale.Error: unsupported locale setting
    # but we do need to make the attempt for when we're running from source.
    #
    # Note that this locale magic is partially done in l10n.py as well. So
    # removing or modifying this may or may not have the desired effect.
    log_locale('Initial Locale')

    try:
        locale.setlocale(locale.LC_ALL, '')

    except locale.Error as e:
        logger.error("Could not set LC_ALL to ''", exc_info=e)

    else:
        log_locale('After LC_ALL defaults set')

        locale_startup = locale.getlocale(locale.LC_CTYPE)
        logger.debug(f'Locale LC_CTYPE: {locale_startup}')

        # Older Windows Versions and builds have issues with UTF-8, so only
        # even attempt this where we think it will be safe.

        if sys.platform == 'win32':
            windows_ver = sys.getwindowsversion()

        # <https://en.wikipedia.org/wiki/Windows_10_version_history#Version_1903_(May_2019_Update)>
        # Windows 19, 1903 was build 18362
        if (
            sys.platform != 'win32'
            or (
                windows_ver.major == 10
                and windows_ver.build >= 18362
            )
            or windows_ver.major > 10  # Paranoid future check
        ):
            # Set that same language, but utf8 encoding (it was probably cp1252
            # or equivalent for other languages).
            # UTF-8, not utf8: <https://en.wikipedia.org/wiki/UTF-8#Naming>
            try:
                # locale_startup[0] is the 'language' portion
                locale.setlocale(locale.LC_ALL, (locale_startup[0], 'UTF-8'))

            except locale.Error:
                logger.exception(f"Could not set LC_ALL to ('{locale_startup[0]}', 'UTF_8')")

            except Exception:
                logger.exception(
                    f"Exception other than locale.Error on setting LC_ALL=('{locale_startup[0]}', 'UTF_8')"
                )

            else:
                log_locale('After switching to UTF-8 encoding (same language)')

    # HACK: n/a | 2021-11-24: --force-localserver-auth does not work if companion is imported early -cont.
    # HACK: n/a | 2021-11-24: as we modify config before this is used.
    import companion
    from companion import CAPIData, index_possibly_sparse_list

    # Do this after locale silliness, just in case
    if args.forget_frontier_auth:
        logger.info("Dropping all fdev tokens as --forget-frontier-auth was passed")
        companion.Auth.invalidate(None)

    # Create protocol handler
    protocol.protocolhandler = protocol.get_handler_impl()()

    # TODO: unittests in place of these
    # logger.debug('Test from __main__')
    # test_logging()

    class A:
        """Simple top-level class."""

        class B:
            """Simple second-level class."""

            def __init__(self):
                logger.debug('A call from A.B.__init__')
                self.__test()
                _ = self.test_prop

            def __test(self):
                logger.debug("A call from A.B.__test")

            @property
            def test_prop(self):
                """Test property."""
                logger.debug("test log from property")
                return "Test property is testy"

    # abinit = A.B()

    # Plain, not via `logger`
    print(f'{applongname} {appversion()}')

    tr.install(config.get_str('language'))  # Can generate errors so wait til log set up

    setup_killswitches(args.killswitches_file)

    root = tk.Tk(className=appname.lower())
    if sys.platform != 'win32' and ((f := config.get_str('font')) is not None or f != ''):
        size = config.get_int('font_size', default=-1)
        if size == -1:
            size = 10

        logger.info(f'Overriding tkinter default font to {f!r} at size {size}')
        tk.font.nametofont('TkDefaultFont').configure(family=f, size=size)

    # UI Scaling
    """
    We scale the UI relative to what we find tk-scaling is on startup.
    """
    ui_scale = config.get_int('ui_scale')
    # NB: This *also* catches a literal 0 value to re-set to the default 100
    if not ui_scale:
        ui_scale = 100
        config.set('ui_scale', ui_scale)

    theme.default_ui_scale = root.tk.call('tk', 'scaling')
    logger.trace_if('tk', f'Default tk scaling = {theme.default_ui_scale}')
    theme.startup_ui_scale = ui_scale
    if theme.default_ui_scale is not None:
        root.tk.call('tk', 'scaling', theme.default_ui_scale * float(ui_scale) / 100.0)

    try:
        app = AppWindow(root)
    except Exception as err:
        logger.exception(f"EDMC Critical Error: {err}")
        title = tr.tl("Error")  # LANG: Generic error prefix
        message = tr.tl(  # LANG: EDMC Critical Error Notification
            "EDSM encountered a critical error, and cannot recover. EDMC is shutting down for its own protection!"
        )
        err = f"{err.__class__.__name__}: {err}"  # type: ignore # hijacking the existing exception detection
        detail = tr.tl(  # LANG: EDMC Critical Error Details
            r"Here's what EDMC Detected:\r\n\r\n{ERR}\r\n\r\nDo you want to file a Bug Report on GitHub?"
        ).format(ERR=err)
        detail = detail.replace('\\n', '\n')
        detail = detail.replace('\\r', '\r')
        msg = tk.messagebox.askyesno(
            title=title, message=message, detail=detail, icon=tkinter.messagebox.ERROR, type=tkinter.messagebox.YESNO
        )
        if msg:
            webbrowser.open(
                "https://github.com/EDCD/EDMarketConnector/issues/new?"
                "assignees=&labels=bug%2C+unconfirmed&projects=&template=bug_report.md&title="
            )
        os.kill(os.getpid(), signal.SIGTERM)

    def messagebox_broken_plugins():
        """Display message about 'broken' plugins that failed to load."""
        if plug.PLUGINS_broken:
            # LANG: Popup-text about 'broken' plugins that failed to load
            popup_text = tr.tl(
                "One or more of your enabled plugins failed to load. Please see the list on the '{PLUGINS}' "
                "tab of '{FILE}' > '{SETTINGS}'. This could be caused by a wrong folder structure. The load.py "
                r"file should be located under plugins/PLUGIN_NAME/load.py.\r\n\r\nYou can disable a plugin by "
                "renaming its folder to have '{DISABLED}' on the end of the name."
            )

            # Substitute in the other words.
            popup_text = popup_text.format(
                PLUGINS=tr.tl('Plugins'),  # LANG: Settings > Plugins tab
                FILE=tr.tl('File'),  # LANG: 'File' menu
                SETTINGS=tr.tl('Settings'),  # LANG: File > Settings
                DISABLED='.disabled'
            )
            # And now we do need these to be actual \r\n
            popup_text = popup_text.replace('\\n', '\n')
            popup_text = popup_text.replace('\\r', '\r')

            tk.messagebox.showinfo(
                # LANG: Popup window title for list of 'broken' plugins that failed to load
                tr.tl('EDMC: Broken Plugins'),
                popup_text
            )

    def messagebox_not_py3():
        """Display message about plugins not updated for Python 3.x."""
        plugins_not_py3_last = config.get_int('plugins_not_py3_last', default=0)
        if (plugins_not_py3_last + 86400) < int(time()) and plug.PLUGINS_not_py3:
            # LANG: Popup-text about 'active' plugins without Python 3.x support
            popup_text = tr.tl(
                "One or more of your enabled plugins do not yet have support for Python 3.x. Please see the "
                "list on the '{PLUGINS}' tab of '{FILE}' > '{SETTINGS}'. You should check if there is an "
                "updated version available, else alert the developer that they need to update the code for "
                r"Python 3.x.\r\n\r\nYou can disable a plugin by renaming its folder to have '{DISABLED}' on "
                "the end of the name."
            )

            # Substitute in the other words.
            popup_text = popup_text.format(
                PLUGINS=tr.tl('Plugins'),  # LANG: Settings > Plugins tab
                FILE=tr.tl('File'),  # LANG: 'File' menu
                SETTINGS=tr.tl('Settings'),  # LANG: File > Settings
                DISABLED='.disabled'
            )
            # And now we do need these to be actual \r\n
            popup_text = popup_text.replace('\\n', '\n')
            popup_text = popup_text.replace('\\r', '\r')

            tk.messagebox.showinfo(
                # LANG: Popup window title for list of 'enabled' plugins that don't work with Python 3.x
                tr.tl('EDMC: Plugins Without Python 3.x Support'),
                popup_text
            )
            config.set('plugins_not_py3_last', int(time()))

    def check_fdev_ids():
        """Display message about missing FDEVID files."""
        fdev_files = {'commodity.csv', 'rare_commodity.csv'}
        for file in fdev_files:
            fdevid_file = pathlib.Path(config.respath_path / 'FDevIDs' / file)
            if fdevid_file.is_file():
                continue
            # LANG: Popup-text about missing FDEVID Files
            popup_text = tr.tl(
                "FDevID Files not found! Some functionality regarding commodities "
                r"may be disabled.\r\n\r\n Do you want to open the Wiki page on "
                "how to set up submodules?"
            )
            # And now we do need these to be actual \r\n
            popup_text = popup_text.replace('\\n', '\n')
            popup_text = popup_text.replace('\\r', '\r')

            openwikipage = tk.messagebox.askquestion(
                # LANG: Popup window title for missing FDEVID files
                tr.tl('FDevIDs: Missing Commodity Files'),
                popup_text
            )
            if openwikipage == "yes":
                webbrowser.open(
                    "https://github.com/EDCD/EDMarketConnector/wiki/Running-from-source"
                    "#obtain-a-copy-of-the-application-source"
                )
            break

    # UI Transparency
    ui_transparency = config.get_int('ui_transparency')
    if ui_transparency == 0:
        ui_transparency = 100

    root.wm_attributes('-alpha', ui_transparency / 100)
    # Display message box about plugins that failed to load
    root.after(0, messagebox_broken_plugins)
    # Display message box about plugins without Python 3.x support
    root.after(1, messagebox_not_py3)
    # Show warning popup for killswitches matching current version
    root.after(2, show_killswitch_poppup, root)
    # Check for FDEV IDs
    root.after(3, check_fdev_ids)
    # Start the main event loop
    try:
        root.mainloop()
    except KeyboardInterrupt:
        logger.info("Ctrl+C Detected, Attempting Clean Shutdown")
        app.onexit()
    logger.info('Exiting')<|MERGE_RESOLUTION|>--- conflicted
+++ resolved
@@ -618,13 +618,9 @@
         self.help_menu.add_command(command=lambda: self.updater.check_for_updates())  # Check for Updates...
         # About E:D Market Connector
         self.help_menu.add_command(command=lambda: not self.HelpAbout.showing and self.HelpAbout(self.w))
-<<<<<<< HEAD
-        self.help_menu.add_command(command=prefs.help_open_log_folder)  # Open Log Folder
-        self.help_menu.add_command(command=prefs.help_open_system_profiler)  # Open Log Folder
-=======
         logfile_loc = pathlib.Path(tempfile.gettempdir()) / appname
         self.help_menu.add_command(command=lambda: prefs.open_folder(logfile_loc))  # Open Log Folder
->>>>>>> 95fa67ca
+        self.help_menu.add_command(command=prefs.help_open_system_profiler)  # Open Log Folde
 
         self.menubar.add_cascade(menu=self.help_menu)
         if sys.platform == 'win32':
